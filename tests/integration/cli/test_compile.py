import re
import shutil

import pytest

from ape.contracts import ContractContainer

from .utils import skip_projects, skip_projects_except

skip_non_compilable_projects = skip_projects(
    "bad-contracts",
    "empty-config",
    "no-config",
    "only-dependencies",
    "only-script-subdirs",
    "script",
    "test",
)


@skip_projects(
    "geth",
    "multiple-interfaces",
    "only-dependencies",
    "test",
    "bad-contracts",
    "script",
    "with-dependencies",
    "with-contracts",
)
def test_compile_missing_contracts_dir(ape_cli, runner, project):
    arg_lists = [["compile"], ["compile", "--include-dependencies"]]
    for arg_list in arg_lists:
        arg_list.extend(("--project", f"{project.path}"))
        result = runner.invoke(ape_cli, arg_list)
        assert result.exit_code == 0, result.output


@skip_non_compilable_projects
def test_compile(ape_cli, runner, project, clean_cache):
    assert not project.manifest.contract_types, "Setup failed - expecting clean start"
    cmd = ("compile", "--project", f"{project.path}")
    result = runner.invoke(ape_cli, cmd, catch_exceptions=False)
    assert result.exit_code == 0, result.output
    assert project.manifest.contract_types

    # First time it compiles, it compiles the files with registered compilers successfully.
    # Files with multiple extensions are currently not supported.
    all_files = [f for f in project.path.glob("contracts/**/*") if f.is_file()]

    # Don't expect directories that may happen to have `.json` in name
    # as well as hidden files, such as `.gitkeep`. Both examples are present
    # in the test project!
    excluded = (
        "Exclude.json",
        "UnwantedContract.json",
        "tsconfig.json",
        "package.json",
        "package-lock.json",
    )
    expected_files = [
        f
        for f in all_files
        if f.name.count(".") == 1
        and f.is_file()
        and not f.name.startswith(".")
        and f.name not in excluded
        and f.suffix == ".json"
        and ".cache" not in [p.name for p in f.parents]
    ]
    unexpected_files = [f for f in all_files if f not in expected_files]

    # Extract manifest (note: same project is used in 2 instances here).
    manifest = project.extract_manifest()

    non_json = [f for f in expected_files if f.suffix != ".json"]
    if len(non_json) > 0:
        assert manifest.compilers
    for file in expected_files:
        assert f"{project.contracts_folder.name}/{file.name}" in manifest.sources

    missing = [f.name for f in expected_files if f.stem not in result.output]

    assert not missing, f"Missing: {', '.join(missing)}"

    for file in unexpected_files:
        assert file.stem not in result.output, f"Shouldn't have compiled {file.name}"

    # Copy in .build to show that those file won't compile.
    # (Anything in a .build is ignored, even if in a contracts folder to prevent accidents).
    build_path = project.path / ".build"
    if project.path != project.contracts_folder:
        shutil.copytree(build_path, project.contracts_folder / ".build")

    assert build_path.is_dir()
    try:
        result = runner.invoke(ape_cli, cmd, catch_exceptions=False)
        assert result.exit_code == 0, result.output
        assert "__local__.json" not in result.output
        # First time it compiles, it caches
        for file in project.path.glob("contracts/**/*"):
            if file.is_file():
                assert file.name not in result.output

    finally:
        shutil.rmtree(project.contracts_folder / ".build", ignore_errors=True)


@skip_projects_except("multiple-interfaces")
def test_compile_when_sources_change(ape_cli, runner, project, clean_cache):
    source_path = project.contracts_folder / "Interface.json"
    content = source_path.read_text()
    assert "bar" in content, "Test setup failed - unexpected content"

    result = runner.invoke(
        ape_cli, ("compile", "--project", f"{project.path}"), catch_exceptions=False
    )
    assert result.exit_code == 0, result.output
    assert "contracts/Interface.json" in result.output
    assert "SUCCESS: 'local project' compiled." in result.output

    # Change the contents of a file.
    source_path = project.contracts_folder / "Interface.json"
    modified_source_text = source_path.read_text().replace("bar", "foo")
    source_path.unlink()
    source_path.touch()
    source_path.write_text(modified_source_text)
    result = runner.invoke(
        ape_cli, ("compile", "--project", f"{project.path}"), catch_exceptions=False
    )
    assert result.exit_code == 0, result.output
    assert "contracts/Interface.json" in result.output
    assert "SUCCESS: 'local project' compiled." in result.output

    # Verify that the next time, it does not need to recompile (no changes)
    result = runner.invoke(
        ape_cli, ("compile", "--project", f"{project.path}"), catch_exceptions=False
    )
    assert result.exit_code == 0, result.output
    assert "contracts/Interface.json" not in result.output


@skip_projects_except("multiple-interfaces")
def test_compile_when_contract_type_collision(ape_cli, runner, project, clean_cache):
    source_path = project.contracts_folder / "Interface.json"
    temp_dir = project.contracts_folder / "temp"

    def clean():
        if temp_dir.is_dir():
            shutil.rmtree(temp_dir)

    clean()
    source_copy = temp_dir / "Interface.json"
    expected = (
        r"ERROR: \(CompilerError\) ContractType collision\. "
        r"Contracts '(.*\.json)' and '(.*\.json)' share the name 'Interface'\."
    )
    temp_dir.mkdir()
    try:
        source_copy.touch()
        source_copy.write_text(source_path.read_text())
        result = runner.invoke(
            ape_cli, ("compile", "--project", f"{project.path}"), catch_exceptions=False
        )
        assert result.exit_code == 1
        actual = result.output
        search_result = re.search(expected, actual)
        assert search_result, actual
        groups = search_result.groups()
        expected_group = {"contracts/Interface.json", "contracts/temp/Interface.json"}
        assert set(groups) == expected_group

    finally:
        clean()


@skip_projects_except("multiple-interfaces")
def test_compile_when_source_contains_return_characters(ape_cli, runner, project, clean_cache):
    """
    This tests a bugfix where a source file contained return-characters
    and that triggered endless re-compiles because it technically contains extra
    bytes than the ones that show up in the text.
    """
    source_path = project.contracts_folder / "Interface.json"
    # Change the contents of a file to contain the '\r' character.
    modified_source_text = f"{source_path.read_text()}\r"
    source_path.unlink()
    source_path.touch()
    source_path.write_text(modified_source_text)
    arguments = ("compile", "--project", f"{project.path}")
    result = runner.invoke(ape_cli, arguments, catch_exceptions=False)
    assert result.exit_code == 0, result.output
    assert "contracts/Interface.json" in result.output

    # Verify that the next time, it does not need to recompile (no changes)
    result = runner.invoke(ape_cli, arguments, catch_exceptions=False)
    assert result.exit_code == 0, result.output
    assert "contracts/Interface.json" not in result.output


@skip_projects_except("multiple-interfaces")
def test_can_access_contracts(project, clean_cache):
    # This test does not use the CLI but still requires a project or run off of.
    assert project.Interface, "Unable to access contract when needing to compile"
    assert project.Interface, "Unable to access contract when not needing to compile"


@skip_projects_except("multiple-interfaces")
@pytest.mark.parametrize(
    "contract_path",
    ("Interface.json", "Interface", "contracts/Interface.json", "contracts/Interface"),
)
def test_compile_specified_contracts(ape_cli, runner, project, contract_path, clean_cache):
    arguments = ("compile", contract_path, "--project", f"{project.path}")
    result = runner.invoke(ape_cli, arguments, catch_exceptions=False)
    assert result.exit_code == 0, result.output
    assert "contracts/Interface.json" in result.output

    # Already compiled.
    result = runner.invoke(ape_cli, arguments, catch_exceptions=False)
    assert result.exit_code == 0, result.output
    assert "contracts/Interface.json" not in result.output

    # Force recompile.
    result = runner.invoke(ape_cli, [*arguments, "--force"], catch_exceptions=False)
    assert result.exit_code == 0, result.output
    assert "contracts/Interface.json" in result.output


@skip_projects_except("multiple-interfaces")
def test_compile_unknown_extension_does_not_compile(ape_cli, runner, project, clean_cache):
    arguments = ("compile", "Interface.js", "--project", f"{project.path}")
    result = runner.invoke(ape_cli, arguments, catch_exceptions=False)
    assert result.exit_code == 2, result.output
    assert "Error: Source file 'Interface.js' not found." in result.output


@skip_projects_except("with-dependencies")
@pytest.mark.parametrize(
    "contract_path",
    (None, "contracts/", "Project", "contracts/Project.json"),
)
def test_compile_with_dependency(ape_cli, runner, project, contract_path):
    cmd = ["compile", "--force", "--project", f"{project.path}"]

    if contract_path:
        cmd.append(contract_path)

    result = runner.invoke(ape_cli, cmd, catch_exceptions=False)
    assert result.exit_code == 0, result.output
    for name in (
        "default",
        "renamed-contracts-folder",
        "containing-sub-dependencies",
        "renamed-complex-contracts-folder",
        "renamed-contracts-folder-specified-in-config",
        "manifest-dependency",
    ):
        assert name in list(project.dependencies.keys())
        dependency = project.dependencies[name]["local"]
        assert isinstance(dependency[name], ContractContainer)


@skip_projects_except("with-dependencies")
def test_compile_individual_contract_excludes_other_contract(ape_cli, runner, project):
    arguments = ("compile", "Project", "--force", "--project", f"{project.path}")
    result = runner.invoke(ape_cli, arguments, catch_exceptions=False)
    assert result.exit_code == 0, result.output
    assert "Other" not in result.output


@skip_projects_except("with-dependencies")
def test_compile_non_ape_project_deletes_ape_config_file(ape_cli, runner, project):
    ape_config = project.path / "default" / "ape-config.yaml"
    if ape_config.is_file():
        # Corrupted from a previous test.
        ape_config.unlink()

    arguments = ("compile", "Project", "--force", "--project", f"{project.path}")
    result = runner.invoke(ape_cli, arguments, catch_exceptions=False)
    assert result.exit_code == 0, result.output


@skip_projects_except("only-dependencies")
def test_compile_only_dependency(ape_cli, runner, project, clean_cache, ape_caplog):
    expected_log_message = "Compiling sources/DependencyInProjectOnly.json"
<<<<<<< HEAD
=======

    # Compile w/o --include-dependencies flag (nothing happens but it doesn't fail).
>>>>>>> 810fd252
    arguments: tuple[str, ...] = ("compile", "--force", "--project", f"{project.path}")
    result = runner.invoke(ape_cli, arguments, catch_exceptions=False)
    assert result.exit_code == 0, result.output
    assert expected_log_message not in result.output

    # Now, actually compile (using --include-dependencies)
    arguments = ("compile", "--force", "--project", f"{project.path}", "--include-dependencies")
    result = runner.invoke(ape_cli, arguments, catch_exceptions=False)
    assert expected_log_message in result.output

    # It should not need to compile again (no force).
    arguments = ("compile", "--project", f"{project.path}", "--include-dependencies")
    result = runner.invoke(ape_cli, arguments, catch_exceptions=False)
    assert expected_log_message not in result.output

    # Ensure config reading works. Note: have to edit file here
    # because in-memory config updates only works when on the subprocess,
    # and the CLI has to reload the project.
    config_path = project.path / "ape-config.yaml"
    project.config.compile.include_dependencies = True
    project.config.write_to_disk(config_path, replace=True)

    arguments = ("compile", "--force", "--project", f"{project.path}", "--include-dependencies")
    result = runner.invoke(ape_cli, arguments, catch_exceptions=False)
    assert result.exit_code == 0, result.output
    assert expected_log_message in result.output


@skip_projects_except("with-contracts")
def test_raw_compiler_output_bytecode(project):
    assert project.RawVyperOutput.contract_type.runtime_bytecode.bytecode
    assert project.RawSolidityOutput.contract_type.deployment_bytecode.bytecode


@skip_projects_except("with-contracts")
def test_compile_exclude(ape_cli, runner):
    result = runner.invoke(ape_cli, ("compile", "--force"), catch_exceptions=False)
    assert "Compiling 'Exclude.json'" not in result.output
    assert "Compiling 'exclude_dir/UnwantedContract.json'" not in result.output


@skip_projects_except("with-contracts")
def test_compile_config_override(ape_cli, runner):
    arguments = (
        "compile",
        "--force",
        "--config-override",
        '{"compile": {"exclude": ["*ContractA*"]}}',
    )
    result = runner.invoke(ape_cli, arguments, catch_exceptions=False)
    assert "Compiling 'ContractA.json'" not in result.output<|MERGE_RESOLUTION|>--- conflicted
+++ resolved
@@ -284,11 +284,8 @@
 @skip_projects_except("only-dependencies")
 def test_compile_only_dependency(ape_cli, runner, project, clean_cache, ape_caplog):
     expected_log_message = "Compiling sources/DependencyInProjectOnly.json"
-<<<<<<< HEAD
-=======
 
     # Compile w/o --include-dependencies flag (nothing happens but it doesn't fail).
->>>>>>> 810fd252
     arguments: tuple[str, ...] = ("compile", "--force", "--project", f"{project.path}")
     result = runner.invoke(ape_cli, arguments, catch_exceptions=False)
     assert result.exit_code == 0, result.output
