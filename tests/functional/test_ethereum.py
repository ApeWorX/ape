--- conflicted
+++ resolved
@@ -2,20 +2,14 @@
 from eth_typing import HexAddress, HexStr
 from hexbytes import HexBytes
 
-<<<<<<< HEAD
-from ape.api import TransactionStatusEnum, TransactionType
 from ape.exceptions import OutOfGasError
 from ape.types import AddressType
-from ape_ethereum.ecosystem import BaseTransaction, Receipt
-=======
-from ape.exceptions import OutOfGasError
 from ape_ethereum.transactions import (
     BaseTransaction,
     Receipt,
     TransactionStatusEnum,
     TransactionType,
 )
->>>>>>> 92251e89
 
 
 @pytest.mark.parametrize("type_kwarg", (0, "0x0", b"\x00", "0", HexBytes("0x0"), HexBytes("0x00")))
@@ -30,7 +24,6 @@
     assert txn.type == TransactionType.DYNAMIC.value
 
 
-<<<<<<< HEAD
 @pytest.mark.parametrize(
     "address",
     (
@@ -53,10 +46,6 @@
 
 def test_base_transaction_dict_excludes_none_values():
     txn = BaseTransaction()
-=======
-def test_base_transaction_dict_excludes_none_values():
-    txn = BaseTransaction(type=0)
->>>>>>> 92251e89
     txn.value = 1000000
     actual = txn.dict()
     assert "value" in actual
@@ -72,11 +61,7 @@
         txn_hash="",
         gas_used=gas_limit,
         gas_limit=gas_limit,
-<<<<<<< HEAD
         status=TransactionStatusEnum.FAILING,
-=======
-        status=TransactionStatusEnum.FAILING.value,
->>>>>>> 92251e89
         gas_price=0,
         block_number=0,
         sender="",
