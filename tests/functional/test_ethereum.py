--- conflicted
+++ resolved
@@ -75,9 +75,6 @@
         nonce=0,
     )
     with pytest.raises(OutOfGasError):
-<<<<<<< HEAD
-        receipt.raise_for_status()
-=======
         receipt.raise_for_status()
 
 
@@ -93,25 +90,8 @@
     assert actual == expected
 
 
-@pytest.mark.fuzzing
-@given(strategies.from_regex(r"\(*[\w|, []]*\)*"))
-def test_parse_output_type(s):
-    # Example matching strings from above regex:
-    #   * (int, int)
-    #   * ((int, int), int)
-    #   * int
-    #   * uint256
-    #   * int[]
-    #   * (asd ) [] asdf ff 33 asdf
-    #
-    # See tests in `tests_contracts` for specific ABI parsing tests.
-
-    assert parse_output_type(s)
-
-
 def test_whitespace_in_transaction_data():
     data = b"Should not clip whitespace\t\n"
     txn_dict = {"data": data}
     txn = StaticFeeTransaction.parse_obj(txn_dict)
-    assert txn.data == data, "Whitespace should not be removed from data"
->>>>>>> c74f3fb8
+    assert txn.data == data, "Whitespace should not be removed from data"