--- conflicted
+++ resolved
@@ -6,22 +6,14 @@
 from ape.api import ReceiptAPI, TransactionStatusEnum
 from ape.exceptions import ContractLogicError, OutOfGasError, TransactionError
 from ape_http import EthereumProvider
-<<<<<<< HEAD
-from ape_http.providers import _get_tx_error
-=======
 from ape_http.providers import _get_vm_error
->>>>>>> 4f907ff8
 
 _TEST_REVERT_REASON = "TEST REVERT REASON"
 
 
 def test_get_tx_error_from_web3_value_error_when_web3_contract_logic_error():
     test_err = Web3ContractLogicError(f"execution reverted: {_TEST_REVERT_REASON}")
-<<<<<<< HEAD
-    actual = _get_tx_error(test_err)
-=======
     actual = _get_vm_error(test_err)
->>>>>>> 4f907ff8
     assert isinstance(actual, ContractLogicError)
     assert actual.revert_message == _TEST_REVERT_REASON
 
