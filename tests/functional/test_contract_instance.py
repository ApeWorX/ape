import re

from eth_utils import is_checksum_address
from hexbytes import HexBytes

from ape import Contract
from ape.api import Address

from .conftest import SOLIDITY_CONTRACT_ADDRESS

MATCH_TEST_CONTRACT = re.compile(r"<TestContract((Sol)|(Vy))")


def test_init_at_unknown_address():
    contract = Contract(SOLIDITY_CONTRACT_ADDRESS)
    assert type(contract) == Address
    assert contract.address == SOLIDITY_CONTRACT_ADDRESS


def test_init_specify_contract_type(
    solidity_contract_instance, vyper_contract_type, owner, networks_connected_to_tester
):
    # Vyper contract type is very close to solidity's.
    # This test purposely uses the other just to show we are able to specify it externally.
    contract = Contract(solidity_contract_instance.address, contract_type=vyper_contract_type)
    assert contract.address == solidity_contract_instance.address
    assert contract.contract_type == vyper_contract_type
    assert contract.setNumber(2, sender=owner)
    assert contract.myNumber() == 2


def test_repr(contract_instance):
    assert re.match(
        rf"<TestContract((Sol)|(Vy)) {contract_instance.address}>", repr(contract_instance)
    )
    assert repr(contract_instance.setNumber) == "setNumber(uint256 num)"
    assert repr(contract_instance.myNumber) == "myNumber() -> uint256"
    assert (
        repr(contract_instance.NumberChange) == "NumberChange(bytes32 b, uint256 prevNum, "
        "string dynData, uint256 indexed newNum, string indexed dynIndexed)"
    )


def test_structs(contract_instance, sender, chain):
    actual = contract_instance.getStruct()
    actual_sender, actual_prev_block = actual

    # Expected: a == msg.sender
    assert actual.a == actual["a"] == actual[0] == actual_sender == sender
    assert is_checksum_address(actual.a)

    # Expected: b == block.prevhash.
    assert actual.b == actual["b"] == actual[1] == actual_prev_block == chain.blocks[-2].hash
    assert type(actual.b) == HexBytes


def test_nested_structs(contract_instance, sender, chain):
    actual_1 = contract_instance.getNestedStruct1()
    actual_2 = contract_instance.getNestedStruct2()
    actual_sender_1, actual_prev_block_1 = actual_1.t
    actual_sender_2, actual_prev_block_2 = actual_2.t

    # Expected: t.a == msg.sender
    assert actual_1.t.a == actual_1.t["a"] == actual_1.t[0] == actual_sender_1 == sender
    assert is_checksum_address(actual_1.t.a)
    assert is_checksum_address(actual_sender_1)
    assert actual_1.foo == 1
    assert actual_2.t.a == actual_2.t["a"] == actual_2.t[0] == actual_sender_2 == sender
    assert is_checksum_address(actual_2.t.a)
    assert is_checksum_address(actual_sender_2)
    assert actual_2.foo == 2

    # Expected: t.b == block.prevhash.
    assert (
        actual_1.t.b
        == actual_1.t["b"]
        == actual_1.t[1]
        == actual_prev_block_1
        == chain.blocks[-2].hash
    )
    assert type(actual_1.t.b) == HexBytes
    assert (
        actual_2.t.b
        == actual_2.t["b"]
        == actual_2.t[1]
        == actual_prev_block_2
        == chain.blocks[-2].hash
    )
    assert type(actual_2.t.b) == HexBytes


def test_nested_structs_in_tuples(contract_instance, sender, chain):
    result_1 = contract_instance.getNestedStructWithTuple1()
    struct_1 = result_1[0]
    assert result_1[1] == 1
    assert struct_1.foo == 1
    assert struct_1.t.a == sender
    assert is_checksum_address(struct_1.t.a)

    result_2 = contract_instance.getNestedStructWithTuple2()
    struct_2 = result_2[1]
    assert result_2[0] == 2
    assert struct_2.foo == 2
    assert struct_2.t.a == sender
    assert is_checksum_address(struct_2.t.a)


def test_vyper_structs_with_array(vyper_contract_instance, sender):
    # NOTE: Vyper struct arrays <=0.3.3 don't include struct info
    actual = vyper_contract_instance.getStructWithArray()
    assert actual.foo == 1
    assert actual.bar == 2
    assert len(actual.arr) == 2


def test_solidity_structs_with_array(solidity_contract_instance, sender):
    actual = solidity_contract_instance.getStructWithArray()
    assert actual.foo == 1
    assert actual.bar == 2
    assert len(actual.arr) == 2, "Unexpected array length"
    assert actual.arr[0].a == sender
    assert is_checksum_address(actual.arr[0].a)


def test_arrays(contract_instance, sender):
    assert contract_instance.getEmptyList() == []
    assert contract_instance.getSingleItemList() == [1]
    assert contract_instance.getFilledList() == [1, 2, 3]


def test_address_arrays(contract_instance, sender):
    actual = contract_instance.getAddressList()
    assert actual == [sender, sender]
    assert is_checksum_address(actual[0])
    assert is_checksum_address(actual[1])


def test_contract_instance_as_address_input(contract_instance, sender):
    contract_instance.setAddress(contract_instance, sender=sender)
    assert contract_instance.theAddress() == contract_instance


def test_account_as_address_input(contract_instance, sender):
    contract_instance.setAddress(sender, sender=sender)
    assert contract_instance.theAddress() == sender


def test_vyper_struct_arrays(vyper_contract_instance, sender):
    # NOTE: Vyper struct arrays <=0.3.3 don't include struct info
    actual_dynamic = vyper_contract_instance.getDynamicStructList()
    assert len(actual_dynamic) == 2
    assert actual_dynamic[0][0][0] == sender
    assert is_checksum_address(actual_dynamic[0][0][0])
    assert actual_dynamic[0][1] == 1
    assert actual_dynamic[1][0][0] == sender
    assert is_checksum_address(actual_dynamic[1][0][0])
    assert actual_dynamic[1][1] == 2

    actual_static = vyper_contract_instance.getStaticStructList()
    assert len(actual_static) == 2
    assert actual_static[0][0] == 1
    assert actual_static[0][1][0] == sender
    assert is_checksum_address(actual_static[0][1][0])
    assert actual_static[1][0] == 2
    assert actual_static[1][1][0] == sender
    assert is_checksum_address(actual_static[1][1][0])


def test_solidity_dynamic_struct_arrays(solidity_contract_instance, sender):
    # Run test twice to make sure we can call method more than 1 time and have
    # the same result.
    for _ in range(2):
        actual_dynamic = solidity_contract_instance.getDynamicStructList()
        assert len(actual_dynamic) == 2
        assert actual_dynamic[0].foo == 1
        assert actual_dynamic[0].t.a == sender
        assert is_checksum_address(actual_dynamic[0].t.a)

        assert actual_dynamic[1].foo == 2
        assert actual_dynamic[1].t.a == sender
        assert is_checksum_address(actual_dynamic[1].t.a)


def test_solidity_static_struct_arrays(solidity_contract_instance, sender):
    # Run test twice to make sure we can call method more than 1 time and have
    # the same result.
    for _ in range(2):
        actual_dynamic = solidity_contract_instance.getStaticStructList()
        assert len(actual_dynamic) == 2
        assert actual_dynamic[0].foo == 1
        assert actual_dynamic[0].t.a == sender
        assert is_checksum_address(actual_dynamic[0].t.a)

        assert actual_dynamic[1].foo == 2
        assert actual_dynamic[1].t.a == sender
        assert is_checksum_address(actual_dynamic[1].t.a)


def test_solidity_named_tuple(solidity_contract_instance):
    actual = solidity_contract_instance.getNamedSingleItem()
    assert actual == 123

    actual = solidity_contract_instance.getTupleAllNamed()
    assert actual == (123, 321)
    assert actual.foo == 123
    assert actual.bar == 321

    actual = solidity_contract_instance.getPartiallyNamedTuple()
    assert actual == (123, 321)


def test_vyper_named_tuple(vyper_contract_instance):
    actual = vyper_contract_instance.getMultipleValues()
    assert actual == (123, 321)


def test_call_transaction(contract_instance, owner, chain):
    # Transaction never submitted because using `call`.
    init_block = chain.blocks[-1]
    contract_instance.setNumber.call(1, sender=owner)

    # No mining happens because its a call
    assert init_block == chain.blocks[-1]


<<<<<<< HEAD
def test_contract_two_events_with_same_name(owner, networks_connected_to_tester):
    provider = networks_connected_to_tester
    base_path = Path(__file__).parent / "data" / "contracts" / "ethereum" / "local"
    interface_path = base_path / "Interface.json"
    impl_path = base_path / "InterfaceImplementation.json"
    interface_contract_type = ContractType.parse_raw(interface_path.read_text())
    impl_contract_type = ContractType.parse_raw(impl_path.read_text())
    event_name = "FooEvent"

    # Ensure test is setup correctly in case scenario-data changed on accident
    assert len([e for e in impl_contract_type.events if e.name == event_name]) == 2
    assert len([e for e in interface_contract_type.events if e.name == event_name]) == 1

    impl_container = provider.create_contract_container(impl_contract_type)
    impl_instance = owner.deploy(impl_container)

    with pytest.raises(AttributeError) as err:
        _ = impl_instance.FooEvent

    expected_err_prefix = f"Multiple events named '{event_name}'"
    assert expected_err_prefix in str(err.value)

    expected_sig_from_impl = "FooEvent(uint256 bar, uint256 baz)"
    expected_sig_from_interface = "FooEvent(uint256 bar)"
    event_from_impl_contract = impl_instance.get_event_by_signature(expected_sig_from_impl)
    assert event_from_impl_contract.abi.signature == expected_sig_from_impl
    event_from_interface = impl_instance.get_event_by_signature(expected_sig_from_interface)
    assert event_from_interface.abi.signature == expected_sig_from_interface


def test_estimate_fee_txn(vyper_contract_instance, eth_tester_provider, owner):
    fee = vyper_contract_instance.setNumber.estimate_fee(10, sender=owner)
    assert fee > 0


def test_estimate_fee_call(vyper_contract_instance, eth_tester_provider, owner):
    fee = vyper_contract_instance.myNumber.estimate_fee(sender=owner)
    assert fee > 0
=======
def test_estimating_fees(solidity_contract_instance, eth_tester_provider, owner):
    transaction = solidity_contract_instance.setNumber.as_transaction(10, sender=owner)
    estimated_fees = eth_tester_provider.estimate_gas_cost(transaction)
    assert estimated_fees > 0
>>>>>>> 8034d8ff
<|MERGE_RESOLUTION|>--- conflicted
+++ resolved
@@ -223,48 +223,11 @@
     assert init_block == chain.blocks[-1]
 
 
-<<<<<<< HEAD
-def test_contract_two_events_with_same_name(owner, networks_connected_to_tester):
-    provider = networks_connected_to_tester
-    base_path = Path(__file__).parent / "data" / "contracts" / "ethereum" / "local"
-    interface_path = base_path / "Interface.json"
-    impl_path = base_path / "InterfaceImplementation.json"
-    interface_contract_type = ContractType.parse_raw(interface_path.read_text())
-    impl_contract_type = ContractType.parse_raw(impl_path.read_text())
-    event_name = "FooEvent"
-
-    # Ensure test is setup correctly in case scenario-data changed on accident
-    assert len([e for e in impl_contract_type.events if e.name == event_name]) == 2
-    assert len([e for e in interface_contract_type.events if e.name == event_name]) == 1
-
-    impl_container = provider.create_contract_container(impl_contract_type)
-    impl_instance = owner.deploy(impl_container)
-
-    with pytest.raises(AttributeError) as err:
-        _ = impl_instance.FooEvent
-
-    expected_err_prefix = f"Multiple events named '{event_name}'"
-    assert expected_err_prefix in str(err.value)
-
-    expected_sig_from_impl = "FooEvent(uint256 bar, uint256 baz)"
-    expected_sig_from_interface = "FooEvent(uint256 bar)"
-    event_from_impl_contract = impl_instance.get_event_by_signature(expected_sig_from_impl)
-    assert event_from_impl_contract.abi.signature == expected_sig_from_impl
-    event_from_interface = impl_instance.get_event_by_signature(expected_sig_from_interface)
-    assert event_from_interface.abi.signature == expected_sig_from_interface
-
-
 def test_estimate_fee_txn(vyper_contract_instance, eth_tester_provider, owner):
-    fee = vyper_contract_instance.setNumber.estimate_fee(10, sender=owner)
-    assert fee > 0
-
-
-def test_estimate_fee_call(vyper_contract_instance, eth_tester_provider, owner):
-    fee = vyper_contract_instance.myNumber.estimate_fee(sender=owner)
-    assert fee > 0
-=======
-def test_estimating_fees(solidity_contract_instance, eth_tester_provider, owner):
-    transaction = solidity_contract_instance.setNumber.as_transaction(10, sender=owner)
-    estimated_fees = eth_tester_provider.estimate_gas_cost(transaction)
-    assert estimated_fees > 0
->>>>>>> 8034d8ff
+    gas_cost = vyper_contract_instance.setNumber.estimate_gas_cost(10, sender=owner)
+    assert gas_cost > 0
+
+
+def test_estimate_gas_cost_call(vyper_contract_instance, eth_tester_provider, owner):
+    gas_cost = vyper_contract_instance.myNumber.estimate_gas_cost(sender=owner)
+    assert gas_cost > 0