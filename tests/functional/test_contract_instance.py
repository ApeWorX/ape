--- conflicted
+++ resolved
@@ -41,212 +41,6 @@
     )
 
 
-<<<<<<< HEAD
-def test_contract_logs_from_receipts(owner, contract_instance, assert_log_values):
-    event_type = contract_instance.NumberChange
-
-    # Invoke a transaction 3 times that generates 3 logs.
-    receipt_0 = contract_instance.setNumber(1, sender=owner)
-    receipt_1 = contract_instance.setNumber(2, sender=owner)
-    receipt_2 = contract_instance.setNumber(3, sender=owner)
-
-    def assert_receipt_logs(receipt: ReceiptAPI, num: int):
-        logs = [log for log in event_type.from_receipt(receipt)]
-        assert len(logs) == 1
-        assert_log_values(logs[0], num)
-
-        # Also verify can we logs the other way
-        logs = [log for log in receipt.decode_logs(event_type)]
-        assert len(logs) == 1
-        assert_log_values(logs[0], num)
-
-    assert_receipt_logs(receipt_0, 1)
-    assert_receipt_logs(receipt_1, 2)
-    assert_receipt_logs(receipt_2, 3)
-
-
-def test_contract_decode_logs_no_abi(owner, contract_instance):
-    receipt = contract_instance.setNumber(1, sender=owner)
-    events = list(receipt.decode_logs())  # no abi
-    assert len(events) == 1
-    assert events[0].name == "NumberChange"
-    assert events[0].newNum == 1
-
-
-def test_contract_logs_from_event_type(contract_instance, owner, assert_log_values):
-    event_type = contract_instance.NumberChange
-
-    contract_instance.setNumber(1, sender=owner)
-    contract_instance.setNumber(2, sender=owner)
-    contract_instance.setNumber(3, sender=owner)
-
-    logs = [log for log in event_type]
-    assert len(logs) == 3, "Unexpected number of logs"
-    assert_log_values(logs[0], 1)
-    assert_log_values(logs[1], 2)
-    assert_log_values(logs[2], 3)
-
-
-def test_contract_logs_index_access(contract_instance, owner, assert_log_values):
-    event_type = contract_instance.NumberChange
-
-    contract_instance.setNumber(1, sender=owner)
-    contract_instance.setNumber(2, sender=owner)
-    contract_instance.setNumber(3, sender=owner)
-
-    assert_log_values(event_type[0], 1)
-    assert_log_values(event_type[1], 2)
-    assert_log_values(event_type[2], 3)
-
-    # Verify negative index access
-    assert_log_values(event_type[-3], 1)
-    assert_log_values(event_type[-2], 2)
-    assert_log_values(event_type[-1], 3)
-
-
-def test_contract_logs_splicing(contract_instance, owner, assert_log_values):
-    event_type = contract_instance.NumberChange
-
-    contract_instance.setNumber(1, sender=owner)
-    contract_instance.setNumber(2, sender=owner)
-    contract_instance.setNumber(3, sender=owner)
-
-    logs = event_type[:2]
-    assert len(logs) == 2
-    assert_log_values(logs[0], 1)
-    assert_log_values(logs[1], 2)
-
-    logs = event_type[2:]
-    assert len(logs) == 1
-    assert_log_values(logs[0], 3)
-
-    log = event_type[1]
-    assert_log_values(log, 2)
-
-
-def test_contract_logs_range(contract_instance, owner, assert_log_values):
-    contract_instance.setNumber(1, sender=owner)
-    logs = [
-        log for log in contract_instance.NumberChange.range(100, event_parameters={"newNum": 1})
-    ]
-    assert len(logs) == 1, "Unexpected number of logs"
-    assert_log_values(logs[0], 1)
-
-
-def test_contract_logs_range_by_address(
-    mocker, eth_tester_provider, test_accounts, contract_instance, owner, assert_log_values
-):
-    spy = mocker.spy(eth_tester_provider.web3.eth, "get_logs")
-    contract_instance.setAddress(test_accounts[1], sender=owner)
-    logs = [
-        log
-        for log in contract_instance.AddressChange.range(
-            100, event_parameters={"newAddress": test_accounts[1]}
-        )
-    ]
-
-    # NOTE: This spy assertion tests against a bug where address queries were not
-    # 0x-prefixed. However, this was still valid in EthTester and thus was not causing
-    # test failures.
-    spy.assert_called_once_with(
-        {
-            "address": [contract_instance.address],
-            "fromBlock": 0,
-            "toBlock": 3,
-            "topics": [
-                "0x7ff7bacc6cd661809ed1ddce28d4ad2c5b37779b61b9e3235f8262be529101a9",
-                "0x000000000000000000000000c89d42189f0450c2b2c3c61f58ec5d628176a1e7",
-            ],
-        }
-    )
-    assert len(logs) == 1
-    assert logs[0].newAddress == test_accounts[1]
-
-
-def test_contracts_log_multiple_addresses(
-    contract_instance, contract_container, owner, assert_log_values
-):
-    another_instance = contract_container.deploy(sender=owner)
-    contract_instance.setNumber(1, sender=owner)
-    another_instance.setNumber(1, sender=owner)
-
-    logs = [
-        log
-        for log in contract_instance.NumberChange.range(
-            100, event_parameters={"newNum": 1}, extra_addresses=[another_instance.address]
-        )
-    ]
-    assert len(logs) == 2, "Unexpected number of logs"
-    assert_log_values(logs[0], 1)
-    assert_log_values(logs[1], 1)
-
-
-def test_contract_logs_range_start_and_stop(contract_instance, owner, chain):
-    # Create 1 event
-    contract_instance.setNumber(1, sender=owner)
-
-    # Grab start block after first event
-    start_block = chain.blocks.height
-
-    contract_instance.setNumber(2, sender=owner)
-    contract_instance.setNumber(3, sender=owner)
-
-    stop = 30  # Stop can be bigger than height, it doesn't not matter
-    logs = [log for log in contract_instance.NumberChange.range(start_block, stop=stop)]
-    assert len(logs) == 3, "Unexpected number of logs"
-
-
-def test_contract_logs_range_only_stop(contract_instance, owner, chain):
-    # Create 1 event
-    contract_instance.setNumber(1, sender=owner)
-    contract_instance.setNumber(2, sender=owner)
-    contract_instance.setNumber(3, sender=owner)
-
-    stop = 100  # Stop can be bigger than height, it doesn't not matter
-    logs = [log for log in contract_instance.NumberChange.range(stop)]
-    assert len(logs) == 3, "Unexpected number of logs"
-
-
-def test_contract_logs_range_with_paging(contract_instance, owner, chain, assert_log_values):
-    # Create 1 log each in the first 3 blocks.
-    for i in range(3):
-        contract_instance.setNumber(i + 1, sender=owner)
-
-    # Mine 3 times to ensure we can handle uneventful blocks.
-    for i in range(3):
-        chain.mine()
-
-    # Create one more log after the empty blocks.
-    contract_instance.setNumber(100, sender=owner)
-
-    logs = [log for log in contract_instance.NumberChange.range(100, block_page_size=1)]
-    assert len(logs) == 4, "Unexpected number of logs"
-    assert_log_values(logs[0], 1)
-    assert_log_values(logs[1], 2)
-    assert_log_values(logs[2], 3)
-    assert_log_values(logs[3], 100, previous_number=3)
-
-
-def test_contract_logs_range_over_paging(contract_instance, owner, chain):
-    # Create 1 log each in the first 3 blocks.
-    for i in range(3):
-        contract_instance.setNumber(i + 1, sender=owner)
-
-    # 50 is way more than 3 but it shouldn't matter.
-    logs = [log for log in contract_instance.NumberChange.range(100, block_page_size=50)]
-    assert len(logs) == 3, "Unexpected number of logs"
-
-
-def test_contract_logs_from_non_indexed_range(contract_instance, owner):
-    contract_instance.setNumber(1, sender=owner)
-    with pytest.raises(DecodingError):
-        _ = [
-            log for log in contract_instance.NumberChange.range(0, event_parameters={"prevNum": 1})
-        ]
-
-
-=======
->>>>>>> 8034d8ff
 def test_structs(contract_instance, sender, chain):
     actual = contract_instance.getStruct()
     actual_sender, actual_prev_block = actual
