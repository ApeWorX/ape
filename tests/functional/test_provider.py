--- conflicted
+++ resolved
@@ -1,12 +1,8 @@
 import pytest
 from ethpm_types.abi import EventABI
 
-<<<<<<< HEAD
 from ape.exceptions import ProviderError, ProviderNotConnectedError
-=======
-from ape.exceptions import ProviderNotConnectedError
 from ape.types import LogFilter
->>>>>>> d3d42804
 
 EXPECTED_CHAIN_ID = 61
 RAW_EVENT_ABI = """
@@ -55,7 +51,6 @@
     eth_tester_provider.connect()  # Undo
 
 
-<<<<<<< HEAD
 def test_get_transaction_not_exists_with_timeout(eth_tester_provider):
     unknown_txn = "0x053cba5c12172654d894f66d5670bab6215517a94189a9ffc09bc40a589ec04d"
     with pytest.raises(ProviderError) as err:
@@ -70,7 +65,8 @@
         receipt_from_invoke.txn_hash, timeout=0
     )
     assert receipt_from_provider.txn_hash == receipt_from_invoke.txn_hash
-=======
+
+
 def test_get_contracts_logs_all_logs(contract_instance, owner, eth_tester_provider):
     log_filter = LogFilter(
         addresses=[contract_instance], events=contract_instance.contract_type.events, stop_block=100
@@ -123,5 +119,4 @@
         "0x100b69bb6b504e1252e36b375233158edee64d071b399e2f81473a695fd1b021",
         None,
         "0x0000000000000000000000008c44cc5c0f5cd2f7f17b9aca85d456df25a61ae8",
-    ]
->>>>>>> d3d42804
+    ]