--- conflicted
+++ resolved
@@ -59,13 +59,8 @@
     path = str(project.path).replace(str(Path.home()), "$HOME")
     expected = f"<DependencyManager project={path}>"
     assert actual == expected
-<<<<<<< HEAD
-
-
-=======
-
-
->>>>>>> 810fd252
+
+
 def test_repr_manifest_project():
     """
     Tests against assuming the dependency manager is related
@@ -77,15 +72,12 @@
     actual = repr(dm)
     expected = "<DependencyManager project=testname123>"
     assert actual == expected
-<<<<<<< HEAD
-=======
 
 
 def test_len(project):
     actual = len(project.dependencies)
     expected = len(project.config.dependencies)
     assert actual == expected
->>>>>>> 810fd252
 
 
 @pytest.mark.parametrize("ref", ("main", "v1.0.0", "1.0.0"))
