--- conflicted
+++ resolved
@@ -450,22 +450,7 @@
     return _assert_log_values
 
 
-<<<<<<< HEAD
-@pytest.fixture
-def remove_disk_writes_deployments(chain):
-    if chain.contracts._deployments_mapping_cache.is_file():
-        chain.contracts._deployments_mapping_cache.unlink()
-
-    yield
-
-    if chain.contracts._deployments_mapping_cache.is_file():
-        chain.contracts._deployments_mapping_cache.unlink()
-
-
-@pytest.fixture(scope="session", autouse=True)
-=======
-@pytest.fixture(scope="session")
->>>>>>> 9dc70987
+@pytest.fixture(scope="session")
 def logger():
     _logger.set_level(LogLevel.ERROR)
     return _logger
