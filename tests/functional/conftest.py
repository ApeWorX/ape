--- conflicted
+++ resolved
@@ -229,7 +229,6 @@
 
 
 @pytest.fixture
-<<<<<<< HEAD
 def assert_log_values(owner, chain, contract_instance):
     def _assert_log_values(
         log: ContractLog,
@@ -248,7 +247,8 @@
         )
 
     return _assert_log_values
-=======
+
+
 def remove_disk_writes_deployments(chain):
     if chain.contracts._deployments_mapping_cache.exists():
         chain.contracts._deployments_mapping_cache.unlink()
@@ -256,5 +256,4 @@
     yield
 
     if chain.contracts._deployments_mapping_cache.exists():
-        chain.contracts._deployments_mapping_cache.unlink()
->>>>>>> 42a0463a
+        chain.contracts._deployments_mapping_cache.unlink()