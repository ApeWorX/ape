--- conflicted
+++ resolved
@@ -502,735 +502,5 @@
 @pytest.fixture
 def vyper_blueprint(owner, vyper_contract_container):
     receipt = owner.declare(vyper_contract_container)
-<<<<<<< HEAD
     return receipt.contract_address
-
-
-@pytest.fixture
-def geth_vyper_contract(owner, vyper_contract_container, geth_provider):
-    return owner.deploy(vyper_contract_container, 0)
-
-
-@pytest.fixture
-def solidity_contract_instance_abi():
-    return '[{"inputs":[{"internalType":"uint256","name":"num" \
-    ,"type":"uint256"}],"stateMutability":"nonpayable" \
-    ,"type":"constructor"},{"anonymous":false,"inputs":[{"indexed":true \
-    ,"internalType":"address","name":"newAddress","type":"address"}] \
-    ,"name":"AddressChange","type":"event"},{"anonymous":false \
-    ,"inputs":[{"indexed":true,"internalType":"uint256" \
-    ,"name":"bar","type":"uint256"}],"name":"BarHappened" \
-    ,"type":"event"},{"anonymous":false,"inputs":[{"indexed":true \
-    ,"internalType":"uint256","name":"foo","type":"uint256"}] \
-    ,"name":"FooHappened","type":"event"},{"anonymous":false \
-    ,"inputs":[{"indexed":false,"internalType":"bytes32" \
-    ,"name":"b","type":"bytes32"},{"indexed":false,"internalType":"uint256" \
-    ,"name":"prevNum","type":"uint256"},{"indexed":false \
-    ,"internalType":"string","name":"dynData","type":"string"} \
-    ,{"indexed":true,"internalType":"uint256","name":"newNum" \
-    ,"type":"uint256"},{"indexed":true,"internalType":"string" \
-    ,"name":"dynIndexed","type":"string"}],"name":"NumberChange" \
-    ,"type":"event"},{"inputs":[{"internalType":"address" \
-    ,"name":"","type":"address"}],"name":"balances","outputs":[{"internalType":"uint256" \
-    ,"name":"","type":"uint256"}],"stateMutability":"view" \
-    ,"type":"function"},{"inputs":[],"name":"fooAndBar" \
-    ,"outputs":[],"stateMutability":"nonpayable","type":"function"} \
-    ,{"inputs":[{"internalType":"uint256","name":"a0","type":"uint256"} \
-    ,{"internalType":"uint256","name":"a1","type":"uint256"} \
-    ,{"internalType":"uint256","name":"a2","type":"uint256"} \
-    ,{"internalType":"uint256","name":"a3","type":"uint256"} \
-    ,{"internalType":"uint256","name":"a4","type":"uint256"} \
-    ,{"internalType":"uint256","name":"a5","type":"uint256"} \
-    ,{"internalType":"uint256","name":"a6","type":"uint256"} \
-    ,{"internalType":"uint256","name":"a7","type":"uint256"} \
-    ,{"internalType":"uint256","name":"a8","type":"uint256"} \
-    ,{"internalType":"uint256","name":"a9","type":"uint256"}] \
-    ,"name":"functionWithUniqueAmountOfArguments","outputs":[] \
-    ,"stateMutability":"view","type":"function"},{"inputs":[] \
-    ,"name":"getAddressArray","outputs":[{"internalType":"address[2]" \
-    ,"name":"","type":"address[2]"}],"stateMutability":"view" \
-    ,"type":"function"},{"inputs":[],"name":"getArrayWithBiggerSize" \
-    ,"outputs":[{"internalType":"uint256[20]","name":"" \
-    ,"type":"uint256[20]"}],"stateMutability":"pure","type":"function"} \
-    ,{"inputs":[],"name":"getDynamicStructArray","outputs":\
-    [{"components":[{"components":[{"internalType":"address" \
-    ,"name":"a","type":"address"},{"internalType":"bytes32" \
-    ,"name":"b","type":"bytes32"}],"internalType":"struct \
-    TestContractSol.MyStruct","name":"t","type":"tuple"} \
-    ,{"internalType":"uint256","name":"foo","type":"uint256"}] \
-    ,"internalType":"struct TestContractSol.NestedStruct1[]" \
-    ,"name":"","type":"tuple[]"}],"stateMutability":"view" \
-    ,"type":"function"},{"inputs":[],"name":"getEmptyArray" \
-    ,"outputs":[{"internalType":"uint256[]","name":"","type":"uint256[]"}] \
-    ,"stateMutability":"pure","type":"function"},{"inputs":[] \
-    ,"name":"getEmptyDynArrayOfStructs","outputs":[{"components":[{"internalType":"address" \
-    ,"name":"a","type":"address"},{"internalType":"bytes32" \
-    ,"name":"b","type":"bytes32"}],"internalType":"struct \
-    TestContractSol.MyStruct[]","name":"","type":"tuple[]"}] \
-    ,"stateMutability":"pure","type":"function"},{"inputs":[] \
-    ,"name":"getEmptyTupleOfArrayOfStructsAndDynArrayOfStructs" \
-    ,"outputs":[{"components":[{"internalType":"address" \
-    ,"name":"a","type":"address"},{"internalType":"bytes32" \
-    ,"name":"b","type":"bytes32"}],"internalType":"struct \
-    TestContractSol.MyStruct[3]","name":"","type":"tuple[3]"} \
-    ,{"components":[{"internalType":"address","name":"a" \
-    ,"type":"address"},{"internalType":"bytes32","name":"b" \
-    ,"type":"bytes32"}],"internalType":"struct TestContractSol.MyStruct[]" \
-    ,"name":"","type":"tuple[]"}],"stateMutability":"pure" \
-    ,"type":"function"},{"inputs":[],"name":"getEmptyTupleOfDynArrayStructs" \
-    ,"outputs":[{"components":[{"internalType":"address" \
-    ,"name":"a","type":"address"},{"internalType":"bytes32" \
-    ,"name":"b","type":"bytes32"}],"internalType":"struct \
-    TestContractSol.MyStruct[]","name":"","type":"tuple[]"} \
-    ,{"components":[{"internalType":"address","name":"a" \
-    ,"type":"address"},{"internalType":"bytes32","name":"b" \
-    ,"type":"bytes32"}],"internalType":"struct TestContractSol.MyStruct[]" \
-    ,"name":"","type":"tuple[]"}],"stateMutability":"pure" \
-    ,"type":"function"},{"inputs":[],"name":"getEmptyTupleOfIntAndDynArray" \
-    ,"outputs":[{"internalType":"uint256[]","name":"","type":"uint256[]"} \
-    ,{"components":[{"internalType":"address","name":"a" \
-    ,"type":"address"},{"internalType":"bytes32","name":"b" \
-    ,"type":"bytes32"}],"internalType":"struct TestContractSol.MyStruct[]" \
-    ,"name":"","type":"tuple[]"}],"stateMutability":"pure" \
-    ,"type":"function"},{"inputs":[],"name":"getFilledArray" \
-    ,"outputs":[{"internalType":"uint256[3]","name":"" \
-    ,"type":"uint256[3]"}],"stateMutability":"pure","type":"function"} \
-    ,{"inputs":[],"name":"getNamedSingleItem","outputs":[{"internalType":"uint256" \
-    ,"name":"foo","type":"uint256"}],"stateMutability":"pure" \
-    ,"type":"function"},{"inputs":[],"name":"getNestedAddressArray" \
-    ,"outputs":[{"internalType":"address[3][]","name":"" \
-    ,"type":"address[3][]"}],"stateMutability":"view","type":"function"} \
-    ,{"inputs":[],"name":"getNestedArrayDynamicFixed","outputs":[{"internalType":"uint256[2][]" \
-    ,"name":"","type":"uint256[2][]"}],"stateMutability":"pure" \
-    ,"type":"function"},{"inputs":[],"name":"getNestedArrayFixedDynamic" \
-    ,"outputs":[{"internalType":"uint256[][3]","name":"" \
-    ,"type":"uint256[][3]"}],"stateMutability":"view","type":"function"} \
-    ,{"inputs":[],"name":"getNestedArrayFixedFixed","outputs":[{"internalType":"uint256[2][3]" \
-    ,"name":"","type":"uint256[2][3]"}],"stateMutability":"pure" \
-    ,"type":"function"},{"inputs":[],"name":"getNestedArrayMixedDynamic" \
-    ,"outputs":[{"internalType":"uint256[][3][][5]","name":"" \
-    ,"type":"uint256[][3][][5]"}],"stateMutability":"view" \
-    ,"type":"function"},{"inputs":[],"name":"getNestedStruct1" \
-    ,"outputs":[{"components":[{"components":[{"internalType":"address" \
-    ,"name":"a","type":"address"},{"internalType":"bytes32" \
-    ,"name":"b","type":"bytes32"}],"internalType":"struct \
-    TestContractSol.MyStruct","name":"t","type":"tuple"} \
-    ,{"internalType":"uint256","name":"foo","type":"uint256"}] \
-    ,"internalType":"struct TestContractSol.NestedStruct1" \
-    ,"name":"","type":"tuple"}],"stateMutability":"view" \
-    ,"type":"function"},{"inputs":[],"name":"getNestedStruct2" \
-    ,"outputs":[{"components":[{"internalType":"uint256" \
-    ,"name":"foo","type":"uint256"},{"components":[{"internalType":"address" \
-    ,"name":"a","type":"address"},{"internalType":"bytes32" \
-    ,"name":"b","type":"bytes32"}],"internalType":"struct \
-    TestContractSol.MyStruct","name":"t","type":"tuple"}] \
-    ,"internalType":"struct TestContractSol.NestedStruct2" \
-    ,"name":"","type":"tuple"}],"stateMutability":"view" \
-    ,"type":"function"},{"inputs":[],"name":"getNestedStructWithTuple1" \
-    ,"outputs":[{"components":[{"components":[{"internalType":"address" \
-    ,"name":"a","type":"address"},{"internalType":"bytes32" \
-    ,"name":"b","type":"bytes32"}],"internalType":"struct \
-    TestContractSol.MyStruct","name":"t","type":"tuple"} \
-    ,{"internalType":"uint256","name":"foo","type":"uint256"}] \
-    ,"internalType":"struct TestContractSol.NestedStruct1" \
-    ,"name":"","type":"tuple"},{"internalType":"uint256" \
-    ,"name":"","type":"uint256"}],"stateMutability":"view" \
-    ,"type":"function"},{"inputs":[],"name":"getNestedStructWithTuple2" \
-    ,"outputs":[{"internalType":"uint256","name":"","type":"uint256"} \
-    ,{"components":[{"internalType":"uint256","name":"foo" \
-    ,"type":"uint256"},{"components":[{"internalType":"address" \
-    ,"name":"a","type":"address"},{"internalType":"bytes32" \
-    ,"name":"b","type":"bytes32"}],"internalType":"struct \
-    TestContractSol.MyStruct","name":"t","type":"tuple"}] \
-    ,"internalType":"struct TestContractSol.NestedStruct2" \
-    ,"name":"","type":"tuple"}],"stateMutability":"view" \
-    ,"type":"function"},{"inputs":[],"name":"getPartiallyNamedTuple" \
-    ,"outputs":[{"internalType":"uint256","name":"foo" \
-    ,"type":"uint256"},{"internalType":"uint256","name":"" \
-    ,"type":"uint256"}],"stateMutability":"pure","type":"function"} \
-    ,{"inputs":[],"name":"getSingleItemArray","outputs":[{"internalType":"uint256[1]" \
-    ,"name":"","type":"uint256[1]"}],"stateMutability":"pure" \
-    ,"type":"function"},{"inputs":[],"name":"getStaticStructArray" \
-    ,"outputs":[{"components":[{"internalType":"uint256" \
-    ,"name":"foo","type":"uint256"},{"components":[{"internalType":"address" \
-    ,"name":"a","type":"address"},{"internalType":"bytes32" \
-    ,"name":"b","type":"bytes32"}],"internalType":"struct \
-    TestContractSol.MyStruct","name":"t","type":"tuple"}] \
-    ,"internalType":"struct TestContractSol.NestedStruct2[3]" \
-    ,"name":"","type":"tuple[3]"}],"stateMutability":"view" \
-    ,"type":"function"},{"inputs":[],"name":"getStruct" \
-    ,"outputs":[{"components":[{"internalType":"address" \
-    ,"name":"a","type":"address"},{"internalType":"bytes32" \
-    ,"name":"b","type":"bytes32"}],"internalType":"struct \
-    TestContractSol.MyStruct","name":"","type":"tuple"}] \
-    ,"stateMutability":"view","type":"function"},{"inputs":[] \
-    ,"name":"getStructWithArray","outputs":[{"components":[{"internalType":"uint256" \
-    ,"name":"foo","type":"uint256"},{"components":[{"internalType":"address" \
-    ,"name":"a","type":"address"},{"internalType":"bytes32" \
-    ,"name":"b","type":"bytes32"}],"internalType":"struct \
-    TestContractSol.MyStruct[2]","name":"arr","type":"tuple[2]"} \
-    ,{"internalType":"uint256","name":"bar","type":"uint256"}] \
-    ,"internalType":"struct TestContractSol.WithArray" \
-    ,"name":"","type":"tuple"}],"stateMutability":"view" \
-    ,"type":"function"},{"inputs":[],"name":"getTupleAllNamed" \
-    ,"outputs":[{"internalType":"uint256","name":"foo" \
-    ,"type":"uint256"},{"internalType":"uint256","name":"bar" \
-    ,"type":"uint256"}],"stateMutability":"pure","type":"function"} \
-    ,{"inputs":[],"name":"getTupleOfAddressArray","outputs":[{"internalType":"address[20]" \
-    ,"name":"","type":"address[20]"},{"internalType":"int128[20]" \
-    ,"name":"","type":"int128[20]"}],"stateMutability":"view" \
-    ,"type":"function"},{"inputs":[],"name":"getTupleOfArrays" \
-    ,"outputs":[{"internalType":"uint256[20]","name":"" \
-    ,"type":"uint256[20]"},{"internalType":"uint256[20]" \
-    ,"name":"","type":"uint256[20]"}],"stateMutability":"pure" \
-    ,"type":"function"},{"inputs":[],"name":"getTupleOfIntAndStructArray" \
-    ,"outputs":[{"internalType":"uint256","name":"","type":"uint256"} \
-    ,{"components":[{"internalType":"uint256","name":"one" \
-    ,"type":"uint256"},{"internalType":"uint256","name":"two" \
-    ,"type":"uint256"},{"internalType":"uint256","name":"three" \
-    ,"type":"uint256"},{"internalType":"uint256","name":"four" \
-    ,"type":"uint256"},{"internalType":"uint256","name":"five" \
-    ,"type":"uint256"},{"internalType":"uint256","name":"six" \
-    ,"type":"uint256"}],"internalType":"struct TestContractSol.IntStruct[5]" \
-    ,"name":"","type":"tuple[5]"}],"stateMutability":"pure" \
-    ,"type":"function"},{"inputs":[],"name":"getUnnamedTuple" \
-    ,"outputs":[{"internalType":"uint256","name":"","type":"uint256"} \
-    ,{"internalType":"uint256","name":"","type":"uint256"}] \
-    ,"stateMutability":"pure","type":"function"},{"inputs":[] \
-    ,"name":"myNumber","outputs":[{"internalType":"uint256" \
-    ,"name":"","type":"uint256"}],"stateMutability":"view" \
-    ,"type":"function"},{"inputs":[],"name":"owner","outputs":[{"internalType":"address" \
-    ,"name":"","type":"address"}],"stateMutability":"view" \
-    ,"type":"function"},{"inputs":[],"name":"prevNumber" \
-    ,"outputs":[{"internalType":"uint256","name":"","type":"uint256"}] \
-    ,"stateMutability":"view","type":"function"},{"inputs":[{"internalType":"address" \
-    ,"name":"_address","type":"address"}],"name":"setAddress" \
-    ,"outputs":[],"stateMutability":"nonpayable","type":"function"} \
-    ,{"inputs":[{"internalType":"address","name":"_address" \
-    ,"type":"address"},{"internalType":"uint256","name":"bal" \
-    ,"type":"uint256"}],"name":"setBalance","outputs":[] \
-    ,"stateMutability":"nonpayable","type":"function"} \
-    ,{"inputs":[{"internalType":"uint256","name":"num" \
-    ,"type":"uint256"}],"name":"setNumber","outputs":[] \
-    ,"stateMutability":"nonpayable","type":"function"} \
-    ,{"inputs":[{"internalType":"uint256","name":"num" \
-    ,"type":"uint256"},{"internalType":"address","name":"_address" \
-    ,"type":"address"}],"name":"setNumber","outputs":[] \
-    ,"stateMutability":"nonpayable","type":"function"} \
-    ,{"inputs":[{"components":[{"internalType":"address" \
-    ,"name":"a","type":"address"},{"internalType":"bytes32" \
-    ,"name":"b","type":"bytes32"}],"internalType":"struct \
-    TestContractSol.MyStruct","name":"_my_struct","type":"tuple"}] \
-    ,"name":"setStruct","outputs":[],"stateMutability":"pure" \
-    ,"type":"function"},{"inputs":[{"components":[{"internalType":"address" \
-    ,"name":"a","type":"address"},{"internalType":"bytes32" \
-    ,"name":"b","type":"bytes32"}],"internalType":"struct \
-    TestContractSol.MyStruct[2]","name":"_my_struct_array" \
-    ,"type":"tuple[2]"}],"name":"setStructArray","outputs":[] \
-    ,"stateMutability":"pure","type":"function"},{"inputs":[] \
-    ,"name":"theAddress","outputs":[{"internalType":"address" \
-    ,"name":"","type":"address"}],"stateMutability":"view" \
-    ,"type":"function"}]'
-
-
-@pytest.fixture
-def vyper_contract_instance_abi():
-    return '[{"anonymous":false,"inputs":[{"indexed":false \
-    ,"name":"b","type":"bytes32"},{"indexed":false \
-    ,"name":"prevNum","type":"uint256"},{"indexed":false \
-    ,"name":"dynData","type":"string"},{"indexed":true \
-    ,"name":"newNum","type":"uint256"},{"indexed":true \
-    ,"name":"dynIndexed","type":"string"}],"name":"NumberChange" \
-    ,"type":"event"},{"anonymous":false,"inputs":[{"indexed":true \
-    ,"name":"newAddress","type":"address"}],"name":"AddressChange" \
-    ,"type":"event"},{"anonymous":false,"inputs":[{"indexed":true \
-    ,"name":"foo","type":"uint256"}],"name":"FooHappened" \
-    ,"type":"event"},{"anonymous":false,"inputs":[{"indexed":true \
-    ,"name":"bar","type":"uint256"}],"name":"BarHappened" \
-    ,"type":"event"},{"inputs":[{"name":"num" \
-    ,"type":"uint256"}],"stateMutability":"nonpayable" \
-    ,"type":"constructor"},{"inputs":[],"name":"fooAndBar" \
-    ,"outputs":[],"stateMutability":"nonpayable" \
-    ,"type":"function"},{"inputs":[{"name":"num" \
-    ,"type":"uint256"}],"name":"setNumber","outputs":[] \
-    ,"stateMutability":"nonpayable","type":"function"} \
-    ,{"inputs":[{"name":"_address","type":"address"}] \
-    ,"name":"setAddress","outputs":[],"stateMutability":"nonpayable" \
-    ,"type":"function"},{"inputs":[{"name":"_address" \
-    ,"type":"address"},{"name":"bal","type":"uint256"}] \
-    ,"name":"setBalance","outputs":[],"stateMutability":"nonpayable" \
-    ,"type":"function"},{"inputs":[],"name":"getStruct" \
-    ,"outputs":[{"components":[{"name":"a","type":"address"} \
-    ,{"name":"b","type":"bytes32"}],"name":"" \
-    ,"type":"tuple"}],"stateMutability":"view" \
-    ,"type":"function"},{"inputs":[],"name":"getNestedStruct1" \
-    ,"outputs":[{"components":[{"components":[{"name":"a" \
-    ,"type":"address"},{"name":"b","type":"bytes32"}] \
-    ,"name":"t","type":"tuple"},{"name":"foo" \
-    ,"type":"uint256"}],"name":"","type":"tuple"}] \
-    ,"stateMutability":"view","type":"function"} \
-    ,{"inputs":[],"name":"getNestedStruct2","outputs":[{"components":[{"name":"foo" \
-    ,"type":"uint256"},{"components":[{"name":"a" \
-    ,"type":"address"},{"name":"b","type":"bytes32"}] \
-    ,"name":"t","type":"tuple"}],"name":"","type":"tuple"}] \
-    ,"stateMutability":"view","type":"function"} \
-    ,{"inputs":[],"name":"getNestedStructWithTuple1" \
-    ,"outputs":[{"components":[{"components":[{"name":"a" \
-    ,"type":"address"},{"name":"b","type":"bytes32"}] \
-    ,"name":"t","type":"tuple"},{"name":"foo" \
-    ,"type":"uint256"}],"name":"","type":"tuple"} \
-    ,{"name":"","type":"uint256"}],"stateMutability":"view" \
-    ,"type":"function"},{"inputs":[],"name":"getNestedStructWithTuple2" \
-    ,"outputs":[{"name":"","type":"uint256"} \
-    ,{"components":[{"name":"foo","type":"uint256"} \
-    ,{"components":[{"name":"a","type":"address"} \
-    ,{"name":"b","type":"bytes32"}],"name":"t" \
-    ,"type":"tuple"}],"name":"","type":"tuple"}] \
-    ,"stateMutability":"view","type":"function"} \
-    ,{"inputs":[],"name":"getEmptyDynArrayOfStructs" \
-    ,"outputs":[{"components":[{"name":"a","type":"address"} \
-    ,{"name":"b","type":"bytes32"}],"name":"" \
-    ,"type":"tuple[]"}],"stateMutability":"pure" \
-    ,"type":"function"},{"inputs":[],"name":"getEmptyTupleOfDynArrayStructs" \
-    ,"outputs":[{"components":[{"name":"a","type":"address"} \
-    ,{"name":"b","type":"bytes32"}],"name":"" \
-    ,"type":"tuple[]"},{"components":[{"name":"a" \
-    ,"type":"address"},{"name":"b","type":"bytes32"}] \
-    ,"name":"","type":"tuple[]"}],"stateMutability":"pure" \
-    ,"type":"function"},{"inputs":[],"name":"getEmptyTupleOfArrayOfStructsAndDynArrayOfStructs" \
-    ,"outputs":[{"components":[{"name":"a","type":"address"} \
-    ,{"name":"b","type":"bytes32"}],"name":"" \
-    ,"type":"tuple[3]"},{"components":[{"name":"a" \
-    ,"type":"address"},{"name":"b","type":"bytes32"}] \
-    ,"name":"","type":"tuple[]"}],"stateMutability":"view" \
-    ,"type":"function"},{"inputs":[],"name":"getTupleOfIntAndStructArray" \
-    ,"outputs":[{"name":"","type":"uint256"} \
-    ,{"components":[{"name":"one","type":"uint256"} \
-    ,{"name":"two","type":"uint256"},{"name":"three" \
-    ,"type":"uint256"},{"name":"four","type":"uint256"} \
-    ,{"name":"five","type":"uint256"},{"name":"six" \
-    ,"type":"uint256"}],"name":"","type":"tuple[5]"}] \
-    ,"stateMutability":"view","type":"function"} \
-    ,{"inputs":[],"name":"getEmptyTupleOfIntAndDynArray" \
-    ,"outputs":[{"name":"","type":"uint256[]"} \
-    ,{"components":[{"name":"a","type":"address"} \
-    ,{"name":"b","type":"bytes32"}],"name":"" \
-    ,"type":"tuple[]"}],"stateMutability":"pure" \
-    ,"type":"function"},{"inputs":[],"name":"getStructWithArray" \
-    ,"outputs":[{"components":[{"name":"foo" \
-    ,"type":"uint256"},{"components":[{"name":"a" \
-    ,"type":"address"},{"name":"b","type":"bytes32"}] \
-    ,"name":"arr","type":"tuple[2]"},{"name":"bar" \
-    ,"type":"uint256"}],"name":"","type":"tuple"}] \
-    ,"stateMutability":"view","type":"function"} \
-    ,{"inputs":[],"name":"getEmptyArray","outputs":[{"name":"" \
-    ,"type":"uint256[]"}],"stateMutability":"pure" \
-    ,"type":"function"},{"inputs":[],"name":"getSingleItemArray" \
-    ,"outputs":[{"name":"","type":"uint256[]"}] \
-    ,"stateMutability":"pure","type":"function"} \
-    ,{"inputs":[],"name":"getFilledArray","outputs":[{"name":"" \
-    ,"type":"uint256[]"}],"stateMutability":"pure" \
-    ,"type":"function"},{"inputs":[],"name":"getAddressArray" \
-    ,"outputs":[{"name":"","type":"address[]"}] \
-    ,"stateMutability":"view","type":"function"} \
-    ,{"inputs":[],"name":"getDynamicStructArray" \
-    ,"outputs":[{"components":[{"components":[{"name":"a" \
-    ,"type":"address"},{"name":"b","type":"bytes32"}] \
-    ,"name":"t","type":"tuple"},{"name":"foo" \
-    ,"type":"uint256"}],"name":"","type":"tuple[]"}] \
-    ,"stateMutability":"view","type":"function"} \
-    ,{"inputs":[],"name":"getStaticStructArray" \
-    ,"outputs":[{"components":[{"name":"foo" \
-    ,"type":"uint256"},{"components":[{"name":"a" \
-    ,"type":"address"},{"name":"b","type":"bytes32"}] \
-    ,"name":"t","type":"tuple"}],"name":"","type":"tuple[2]"}] \
-    ,"stateMutability":"view","type":"function"} \
-    ,{"inputs":[],"name":"getArrayWithBiggerSize" \
-    ,"outputs":[{"name":"","type":"uint256[20]"}] \
-    ,"stateMutability":"pure","type":"function"} \
-    ,{"inputs":[],"name":"getTupleOfArrays","outputs":[{"name":"" \
-    ,"type":"uint256[20]"},{"name":"","type":"uint256[20]"}] \
-    ,"stateMutability":"pure","type":"function"} \
-    ,{"inputs":[],"name":"getMultipleValues" \
-    ,"outputs":[{"name":"","type":"uint256"} \
-    ,{"name":"","type":"uint256"}],"stateMutability":"pure" \
-    ,"type":"function"},{"inputs":[],"name":"getUnnamedTuple" \
-    ,"outputs":[{"name":"","type":"uint256"} \
-    ,{"name":"","type":"uint256"}],"stateMutability":"pure" \
-    ,"type":"function"},{"inputs":[],"name":"getTupleOfAddressArray" \
-    ,"outputs":[{"name":"","type":"address[20]"} \
-    ,{"name":"","type":"uint128[20]"}],"stateMutability":"view" \
-    ,"type":"function"},{"inputs":[],"name":"getNestedArrayFixedFixed" \
-    ,"outputs":[{"name":"","type":"uint256[2][3]"}] \
-    ,"stateMutability":"view","type":"function"} \
-    ,{"inputs":[],"name":"getNestedArrayDynamicFixed" \
-    ,"outputs":[{"name":"","type":"uint256[2][]"}] \
-    ,"stateMutability":"view","type":"function"} \
-    ,{"inputs":[],"name":"getNestedArrayFixedDynamic" \
-    ,"outputs":[{"name":"","type":"uint256[][3]"}] \
-    ,"stateMutability":"view","type":"function"} \
-    ,{"inputs":[],"name":"getNestedArrayMixedDynamic" \
-    ,"outputs":[{"name":"","type":"uint256[][3][][5]"}] \
-    ,"stateMutability":"view","type":"function"} \
-    ,{"inputs":[],"name":"getNestedAddressArray" \
-    ,"outputs":[{"name":"","type":"address[3][]"}] \
-    ,"stateMutability":"view","type":"function"} \
-    ,{"inputs":[{"name":"a0","type":"uint256"} \
-    ,{"name":"a1","type":"uint256"},{"name":"a2" \
-    ,"type":"uint256"},{"name":"a3","type":"uint256"} \
-    ,{"name":"a4","type":"uint256"},{"name":"a5" \
-    ,"type":"uint256"},{"name":"a6","type":"uint256"} \
-    ,{"name":"a7","type":"uint256"},{"name":"a8" \
-    ,"type":"uint256"},{"name":"a9","type":"uint256"}] \
-    ,"name":"functionWithUniqueAmountOfArguments" \
-    ,"outputs":[],"stateMutability":"view","type":"function"} \
-    ,{"inputs":[{"components":[{"name":"a","type":"address"} \
-    ,{"name":"b","type":"bytes32"}],"name":"_my_struct" \
-    ,"type":"tuple"}],"name":"setStruct","outputs":[] \
-    ,"stateMutability":"pure","type":"function"} \
-    ,{"inputs":[{"components":[{"name":"a","type":"address"} \
-    ,{"name":"b","type":"bytes32"}],"name":"_my_struct_array" \
-    ,"type":"tuple[2]"}],"name":"setStructArray" \
-    ,"outputs":[],"stateMutability":"pure","type":"function"} \
-    ,{"inputs":[],"name":"owner","outputs":[{"name":"" \
-    ,"type":"address"}],"stateMutability":"view" \
-    ,"type":"function"},{"inputs":[],"name":"myNumber" \
-    ,"outputs":[{"name":"","type":"uint256"}] \
-    ,"stateMutability":"view","type":"function"} \
-    ,{"inputs":[],"name":"prevNumber","outputs":[{"name":"" \
-    ,"type":"uint256"}],"stateMutability":"view" \
-    ,"type":"function"},{"inputs":[],"name":"theAddress" \
-    ,"outputs":[{"name":"","type":"address"}] \
-    ,"stateMutability":"view","type":"function"} \
-    ,{"inputs":[{"name":"arg0","type":"address"}] \
-    ,"name":"balances","outputs":[{"name":"" \
-    ,"type":"uint256"}],"stateMutability":"view" \
-    ,"type":"function"},{"inputs":[{"name":"arg0" \
-    ,"type":"uint256"},{"name":"arg1","type":"uint256"}] \
-    ,"name":"dynArray","outputs":[{"name":"" \
-    ,"type":"uint256"}],"stateMutability":"view" \
-    ,"type":"function"},{"inputs":[{"name":"arg0" \
-    ,"type":"uint256"},{"name":"arg1","type":"uint256"} \
-    ,{"name":"arg2","type":"uint256"},{"name":"arg3" \
-    ,"type":"uint256"}],"name":"mixedArray","outputs":[{"name":"" \
-    ,"type":"uint256"}],"stateMutability":"view" \
-    ,"type":"function"}],"ast":{"ast_type":"Module" \
-    ,"children":[{"ast_type":"EventDef","children":[{"ast_type":"AnnAssign" \
-    ,"children":[{"ast_type":"Name","children":[] \
-    ,"classification":0,"col_offset":7,"end_col_offset":14 \
-    ,"end_lineno":4,"lineno":4,"src":{"jump_code":"" \
-    ,"length":7,"start":45}},{"ast_type":"Name" \
-    ,"children":[],"classification":0,"col_offset":4 \
-    ,"end_col_offset":5,"end_lineno":4,"lineno":4 \
-    ,"src":{"jump_code":"","length":1,"start":42}}] \
-    ,"classification":0,"col_offset":4,"end_col_offset":14 \
-    ,"end_lineno":4,"lineno":4,"src":{"jump_code":"" \
-    ,"length":10,"start":42}},{"ast_type":"AnnAssign" \
-    ,"children":[{"ast_type":"Name","children":[] \
-    ,"classification":0,"col_offset":13,"end_col_offset":20 \
-    ,"end_lineno":5,"lineno":5,"src":{"jump_code":"" \
-    ,"length":7,"start":66}},{"ast_type":"Name" \
-    ,"children":[],"classification":0,"col_offset":4 \
-    ,"end_col_offset":11,"end_lineno":5,"lineno":5 \
-    ,"src":{"jump_code":"","length":7,"start":57}}] \
-    ,"classification":0,"col_offset":4,"end_col_offset":20 \
-    ,"end_lineno":5,"lineno":5,"src":{"jump_code":"" \
-    ,"length":16,"start":57}},{"ast_type":"AnnAssign" \
-    ,"children":[{"ast_type":"Subscript","children":[{"ast_type":"Index" \
-    ,"children":[{"ast_type":"Int","children":[] \
-    ,"classification":0,"col_offset":20,"end_col_offset":22 \
-    ,"end_lineno":6,"lineno":6,"src":{"jump_code":"" \
-    ,"length":2,"start":94}}],"classification":0 \
-    ,"col_offset":20,"end_col_offset":22,"end_lineno":6 \
-    ,"lineno":6,"src":{"jump_code":"","length":2 \
-    ,"start":94}},{"ast_type":"Name","children":[] \
-    ,"classification":0,"col_offset":13,"end_col_offset":19 \
-    ,"end_lineno":6,"lineno":6,"src":{"jump_code":"" \
-    ,"length":6,"start":87}}],"classification":0 \
-    ,"col_offset":13,"end_col_offset":23,"end_lineno":6 \
-    ,"lineno":6,"src":{"jump_code":"","length":10 \
-    ,"start":87}},{"ast_type":"Name","children":[] \
-    ,"classification":0,"col_offset":4,"end_col_offset":11 \
-    ,"end_lineno":6,"lineno":6,"src":{"jump_code":"" \
-    ,"length":7,"start":78}}],"classification":0 \
-    ,"col_offset":4,"end_col_offset":23,"end_lineno":6 \
-    ,"lineno":6,"src":{"jump_code":"","length":19 \
-    ,"start":78}},{"ast_type":"AnnAssign","children":[{"ast_type":"Call" \
-    ,"children":[{"ast_type":"Name","children":[] \
-    ,"classification":0,"col_offset":20,"end_col_offset":27 \
-    ,"end_lineno":7,"lineno":7,"src":{"jump_code":"" \
-    ,"length":7,"start":118}},{"ast_type":"Name" \
-    ,"children":[],"classification":0,"col_offset":12 \
-    ,"end_col_offset":19,"end_lineno":7,"lineno":7 \
-    ,"src":{"jump_code":"","length":7,"start":110}}] \
-    ,"classification":0,"col_offset":12,"end_col_offset":28 \
-    ,"end_lineno":7,"lineno":7,"src":{"jump_code":"" \
-    ,"length":16,"start":110}},{"ast_type":"Name" \
-    ,"children":[],"classification":0,"col_offset":4 \
-    ,"end_col_offset":10,"end_lineno":7,"lineno":7 \
-    ,"src":{"jump_code":"","length":6,"start":102}}] \
-    ,"classification":0,"col_offset":4,"end_col_offset":28 \
-    ,"end_lineno":7,"lineno":7,"src":{"jump_code":"" \
-    ,"length":24,"start":102}},{"ast_type":"AnnAssign" \
-    ,"children":[{"ast_type":"Call","children":[{"ast_type":"Subscript" \
-    ,"children":[{"ast_type":"Index","children":[{"ast_type":"Int" \
-    ,"children":[],"classification":0,"col_offset":31 \
-    ,"end_col_offset":33,"end_lineno":8,"lineno":8 \
-    ,"src":{"jump_code":"","length":2,"start":158}}] \
-    ,"classification":0,"col_offset":31,"end_col_offset":33 \
-    ,"end_lineno":8,"lineno":8,"src":{"jump_code":"" \
-    ,"length":2,"start":158}},{"ast_type":"Name" \
-    ,"children":[],"classification":0,"col_offset":24 \
-    ,"end_col_offset":30,"end_lineno":8,"lineno":8 \
-    ,"src":{"jump_code":"","length":6,"start":151}}] \
-    ,"classification":0,"col_offset":24,"end_col_offset":34 \
-    ,"end_lineno":8,"lineno":8,"src":{"jump_code":"" \
-    ,"length":10,"start":151}},{"ast_type":"Name" \
-    ,"children":[],"classification":0,"col_offset":16 \
-    ,"end_col_offset":23,"end_lineno":8,"lineno":8 \
-    ,"src":{"jump_code":"","length":7,"start":143}}] \
-    ,"classification":0,"col_offset":16,"end_col_offset":35 \
-    ,"end_lineno":8,"lineno":8,"src":{"jump_code":"" \
-    ,"length":19,"start":143}},{"ast_type":"Name" \
-    ,"children":[],"classification":0,"col_offset":4 \
-    ,"end_col_offset":14,"end_lineno":8,"lineno":8 \
-    ,"src":{"jump_code":"","length":10,"start":131}}] \
-    ,"classification":0,"col_offset":4,"end_col_offset":35 \
-    ,"end_lineno":8,"lineno":8,"src":{"jump_code":"" \
-    ,"length":31,"start":131}}],"classification":0 \
-    ,"col_offset":0,"end_col_offset":35,"end_lineno":8 \
-    ,"lineno":3,"src":{"jump_code":"","length":144 \
-    ,"start":18}},{"ast_type":"EventDef","children":[{"ast_type":"AnnAssign" \
-    ,"children":[{"ast_type":"Call","children":[{"ast_type":"Name" \
-    ,"children":[],"classification":0,"col_offset":24 \
-    ,"end_col_offset":31,"end_lineno":11,"lineno":11 \
-    ,"src":{"jump_code":"","length":7,"start":209}} \
-    ,{"ast_type":"Name","children":[],"classification":0 \
-    ,"col_offset":16,"end_col_offset":23,"end_lineno":11 \
-    ,"lineno":11,"src":{"jump_code":"","length":7 \
-    ,"start":201}}],"classification":0,"col_offset":16 \
-    ,"end_col_offset":32,"end_lineno":11,"lineno":11 \
-    ,"src":{"jump_code":"","length":16,"start":201}} \
-    ,{"ast_type":"Name","children":[],"classification":0 \
-    ,"col_offset":4,"end_col_offset":14,"end_lineno":11 \
-    ,"lineno":11,"src":{"jump_code":"","length":10 \
-    ,"start":189}}],"classification":0,"col_offset":4 \
-    ,"end_col_offset":32,"end_lineno":11,"lineno":11 \
-    ,"src":{"jump_code":"","length":28,"start":189}}] \
-    ,"classification":0,"col_offset":0,"end_col_offset":32 \
-    ,"end_lineno":11,"lineno":10,"src":{"jump_code":"" \
-    ,"length":53,"start":164}},{"ast_type":"EventDef" \
-    ,"children":[{"ast_type":"AnnAssign","children":[{"ast_type":"Call" \
-    ,"children":[{"ast_type":"Name","children":[] \
-    ,"classification":0,"col_offset":17,"end_col_offset":24 \
-    ,"end_lineno":14,"lineno":14,"src":{"jump_code":"" \
-    ,"length":7,"start":255}},{"ast_type":"Name" \
-    ,"children":[],"classification":0,"col_offset":9 \
-    ,"end_col_offset":16,"end_lineno":14,"lineno":14 \
-    ,"src":{"jump_code":"","length":7,"start":247}}] \
-    ,"classification":0,"col_offset":9,"end_col_offset":25 \
-    ,"end_lineno":14,"lineno":14,"src":{"jump_code":"" \
-    ,"length":16,"start":247}},{"ast_type":"Name" \
-    ,"children":[],"classification":0,"col_offset":4 \
-    ,"end_col_offset":7,"end_lineno":14,"lineno":14 \
-    ,"src":{"jump_code":"","length":3,"start":242}}] \
-    ,"classification":0,"col_offset":4,"end_col_offset":25 \
-    ,"end_lineno":14,"lineno":14,"src":{"jump_code":"" \
-    ,"length":21,"start":242}}],"classification":0 \
-    ,"col_offset":0,"end_col_offset":25,"end_lineno":14 \
-    ,"lineno":13,"src":{"jump_code":"","length":44 \
-    ,"start":219}},{"ast_type":"EventDef","children":[{"ast_type":"AnnAssign" \
-    ,"children":[{"ast_type":"Call","children":[{"ast_type":"Name" \
-    ,"children":[],"classification":0,"col_offset":17 \
-    ,"end_col_offset":24,"end_lineno":17,"lineno":17 \
-    ,"src":{"jump_code":"","length":7,"start":301}} \
-    ,{"ast_type":"Name","children":[],"classification":0 \
-    ,"col_offset":9,"end_col_offset":16,"end_lineno":17 \
-    ,"lineno":17,"src":{"jump_code":"","length":7 \
-    ,"start":293}}],"classification":0,"col_offset":9 \
-    ,"end_col_offset":25,"end_lineno":17,"lineno":17 \
-    ,"src":{"jump_code":"","length":16,"start":293}} \
-    ,{"ast_type":"Name","children":[],"classification":0 \
-    ,"col_offset":4,"end_col_offset":7,"end_lineno":17 \
-    ,"lineno":17,"src":{"jump_code":"","length":3 \
-    ,"start":288}}],"classification":0,"col_offset":4 \
-    ,"end_col_offset":25,"end_lineno":17,"lineno":17 \
-    ,"src":{"jump_code":"","length":21,"start":288}}] \
-    ,"classification":0,"col_offset":0,"end_col_offset":25 \
-    ,"end_lineno":17,"lineno":16,"src":{"jump_code":"" \
-    ,"length":44,"start":265}},{"ast_type":"StructDef" \
-    ,"children":[{"ast_type":"AnnAssign","children":[{"ast_type":"Name" \
-    ,"children":[],"classification":0,"col_offset":7 \
-    ,"end_col_offset":14,"end_lineno":20,"lineno":20 \
-    ,"src":{"jump_code":"","length":7,"start":335}} \
-    ,{"ast_type":"Name","children":[],"classification":0 \
-    ,"col_offset":4,"end_col_offset":5,"end_lineno":20 \
-    ,"lineno":20,"src":{"jump_code":"","length":1 \
-    ,"start":332}}],"classification":0,"col_offset":4 \
-    ,"end_col_offset":14,"end_lineno":20,"lineno":20 \
-    ,"src":{"jump_code":"","length":10,"start":332}} \
-    ,{"ast_type":"AnnAssign","children":[{"ast_type":"Name" \
-    ,"children":[],"classification":0,"col_offset":7 \
-    ,"end_col_offset":14,"end_lineno":21,"lineno":21 \
-    ,"src":{"jump_code":"","length":7,"start":350}} \
-    ,{"ast_type":"Name","children":[],"classification":0 \
-    ,"col_offset":4,"end_col_offset":5,"end_lineno":21 \
-    ,"lineno":21,"src":{"jump_code":"","length":1 \
-    ,"start":347}}],"classification":0,"col_offset":4 \
-    ,"end_col_offset":14,"end_lineno":21,"lineno":21 \
-    ,"src":{"jump_code":"","length":10,"start":347}}] \
-    ,"classification":0,"col_offset":0,"end_col_offset":14 \
-    ,"end_lineno":21,"lineno":19,"src":{"jump_code":"" \
-    ,"length":46,"start":311}},{"ast_type":"StructDef" \
-    ,"children":[{"ast_type":"AnnAssign","children":[{"ast_type":"Name" \
-    ,"children":[],"classification":0,"col_offset":7 \
-    ,"end_col_offset":15,"end_lineno":24,"lineno":24 \
-    ,"src":{"jump_code":"","length":8,"start":388}} \
-    ,{"ast_type":"Name","children":[],"classification":0 \
-    ,"col_offset":4,"end_col_offset":5,"end_lineno":24 \
-    ,"lineno":24,"src":{"jump_code":"","length":1 \
-    ,"start":385}}],"classification":0,"col_offset":4 \
-    ,"end_col_offset":15,"end_lineno":24,"lineno":24 \
-    ,"src":{"jump_code":"","length":11,"start":385}} \
-    ,{"ast_type":"AnnAssign","children":[{"ast_type":"Name" \
-    ,"children":[],"classification":0,"col_offset":9 \
-    ,"end_col_offset":16,"end_lineno":25,"lineno":25 \
-    ,"src":{"jump_code":"","length":7,"start":406}} \
-    ,{"ast_type":"Name","children":[],"classification":0 \
-    ,"col_offset":4,"end_col_offset":7,"end_lineno":25 \
-    ,"lineno":25,"src":{"jump_code":"","length":3 \
-    ,"start":401}}],"classification":0,"col_offset":4 \
-    ,"end_col_offset":16,"end_lineno":25,"lineno":25 \
-    ,"src":{"jump_code":"","length":12,"start":401}}] \
-    ,"classification":0,"col_offset":0,"end_col_offset":16 \
-    ,"end_lineno":25,"lineno":23,"src":{"jump_code":"" \
-    ,"length":54,"start":359}},{"ast_type":"StructDef" \
-    ,"children":[{"ast_type":"AnnAssign","children":[{"ast_type":"Name" \
-    ,"children":[],"classification":0,"col_offset":9 \
-    ,"end_col_offset":16,"end_lineno":28,"lineno":28 \
-    ,"src":{"jump_code":"","length":7,"start":446}} \
-    ,{"ast_type":"Name","children":[],"classification":0 \
-    ,"col_offset":4,"end_col_offset":7,"end_lineno":28 \
-    ,"lineno":28,"src":{"jump_code":"","length":3 \
-    ,"start":441}}],"classification":0,"col_offset":4 \
-    ,"end_col_offset":16,"end_lineno":28,"lineno":28 \
-    ,"src":{"jump_code":"","length":12,"start":441}} \
-    ,{"ast_type":"AnnAssign","children":[{"ast_type":"Name" \
-    ,"children":[],"classification":0,"col_offset":7 \
-    ,"end_col_offset":15,"end_lineno":29,"lineno":29 \
-    ,"src":{"jump_code":"","length":8,"start":461}} \
-    ,{"ast_type":"Name","children":[],"classification":0 \
-    ,"col_offset":4,"end_col_offset":5,"end_lineno":29 \
-    ,"lineno":29,"src":{"jump_code":"","length":1 \
-    ,"start":458}}],"classification":0,"col_offset":4 \
-    ,"end_col_offset":15,"end_lineno":29,"lineno":29 \
-    ,"src":{"jump_code":"","length":11,"start":458}}] \
-    ,"classification":0,"col_offset":0,"end_col_offset":15 \
-    ,"end_lineno":29,"lineno":27,"src":{"jump_code":"" \
-    ,"length":54,"start":415}},{"ast_type":"StructDef" \
-    ,"children":[{"ast_type":"AnnAssign","children":[{"ast_type":"Name" \
-    ,"children":[],"classification":0,"col_offset":9 \
-    ,"end_col_offset":16,"end_lineno":32,"lineno":32 \
-    ,"src":{"jump_code":"","length":7,"start":498}} \
-    ,{"ast_type":"Name","children":[],"classification":0 \
-    ,"col_offset":4,"end_col_offset":7,"end_lineno":32 \
-    ,"lineno":32,"src":{"jump_code":"","length":3 \
-    ,"start":493}}],"classification":0,"col_offset":4 \
-    ,"end_col_offset":16,"end_lineno":32,"lineno":32 \
-    ,"src":{"jump_code":"","length":12,"start":493}} \
-    ,{"ast_type":"AnnAssign","children":[{"ast_type":"Subscript" \
-    ,"children":[{"ast_type":"Index","children":[{"ast_type":"Int" \
-    ,"children":[],"classification":0,"col_offset":18 \
-    ,"end_col_offset":19,"end_lineno":33,"lineno":33 \
-    ,"src":{"jump_code":"","length":1,"start":524}}] \
-    ,"classification":0,"col_offset":18,"end_col_offset":19 \
-    ,"end_lineno":33,"lineno":33,"src":{"jump_code":"" \
-    ,"length":1,"start":524}},{"ast_type":"Name" \
-    ,"children":[],"classification":0,"col_offset":9 \
-    ,"end_col_offset":17,"end_lineno":33,"lineno":33 \
-    ,"src":{"jump_code":"","length":8,"start":515}}] \
-    ,"classification":0,"col_offset":9,"end_col_offset":20 \
-    ,"end_lineno":33,"lineno":33,"src":{"jump_code":"" \
-    ,"length":11,"start":515}},{"ast_type":"Name" \
-    ,"children":[],"classification":0,"col_offset":4 \
-    ,"end_col_offset":7,"end_lineno":33,"lineno":33 \
-    ,"src":{"jump_code":"","length":3,"start":510}}] \
-    ,"classification":0,"col_offset":4,"end_col_offset":20 \
-    ,"end_lineno":33,"lineno":33,"src":{"jump_code":"" \
-    ,"length":16,"start":510}},{"ast_type":"AnnAssign" \
-    ,"children":[{"ast_type":"Name","children":[] \
-    ,"classification":0,"col_offset":9,"end_col_offset":16 \
-    ,"end_lineno":34,"lineno":34,"src":{"jump_code":"" \
-    ,"length":7,"start":536}},{"ast_type":"Name" \
-    ,"children":[],"classification":0,"col_offset":4 \
-    ,"end_col_offset":7,"end_lineno":34,"lineno":34 \
-    ,"src":{"jump_code":"","length":3,"start":531}}] \
-    ,"classification":0,"col_offset":4,"end_col_offset":16 \
-    ,"end_lineno":34,"lineno":34,"src":{"jump_code":"" \
-    ,"length":12,"start":531}}],"classification":0 \
-    ,"col_offset":0,"end_col_offset":16,"end_lineno":34 \
-    ,"lineno":31,"src":{"jump_code":"","length":72 \
-    ,"start":471}},{"ast_type":"StructDef","children":[{"ast_type":"AnnAssign" \
-    ,"children":[{"ast_type":"Name","children":[] \
-    ,"classification":0,"col_offset":9,"end_col_offset":16 \
-    ,"end_lineno":37,"lineno":37,"src":{"jump_code":"" \
-    ,"length":7,"start":572}},{"ast_type":"Name" \
-    ,"children":[],"classification":0,"col_offset":4 \
-    ,"end_col_offset":7,"end_lineno":37,"lineno":37 \
-    ,"src":{"jump_code":"","length":3,"start":567}}] \
-    ,"classification":0,"col_offset":4,"end_col_offset":16 \
-    ,"end_lineno":37,"lineno":37,"src":{"jump_code":"" \
-    ,"length":12,"start":567}},{"ast_type":"AnnAssign" \
-    ,"children":[{"ast_type":"Name","children":[] \
-    ,"classification":0,"col_offset":9,"end_col_offset":16 \
-    ,"end_lineno":38,"lineno":38,"src":{"jump_code":"" \
-    ,"length":7,"start":589}},{"ast_type":"Name" \
-    ,"children":[],"classification":0,"col_offset":4 \
-    ,"end_col_offset":7,"end_lineno":38,"lineno":38 \
-    ,"src":{"jump_code":"","length":3,"start":584}}] \
-    ,"classification":0,"col_offset":4,"end_col_offset":16 \
-    ,"end_lineno":38,"lineno":38,"src":{"jump_code":"" \
-    ,"length":12,"start":584}},{"ast_type":"AnnAssign" \
-    ,"children":[{"ast_type":"Name","children":[] \
-    ,"classification":0,"col_offset":11,"end_col_offset":18 \
-    ,"end_lineno":39,"lineno":39,"src":{"jump_code":"" \
-    ,"length":7,"start":608}},{"ast_type":"Name" \
-    ,"children":[],"classification":0,"col_offset":4 \
-    ,"end_col_offset":9,"end_lineno":39,"lineno":39 \
-    ,"src":{"jump_code":"","length":5,"start":601}}] \
-    ,"classification":0,"col_offset":4,"end_col_offset":18 \
-    ,"end_lineno":39,"lineno":39,"src":{"jump_code":"" \
-    ,"length":14,"start":601}},{"ast_type":"AnnAssign" \
-    ,"children":[{"ast_type":"Name","children":[] \
-    ,"classification":0,"col_offset":10,"end_col_offset":17 \
-    ,"end_lineno":40,"lineno":40,"src":{"jump_code":"" \
-    ,"length":7,"start":626}},{"ast_type":"Name" \
-    ,"children":[],"classification":0,"col_offset":4 \
-    ,"end_col_offset":8,"end_lineno":40,"lineno":40 \
-    ,"src":{"jump_code":"","length":4,"start":620}}] \
-    ,"classification":0,"col_offset":4,"end_col_offset":17 \
-    ,"end_lineno":40,"lineno":40,"src":{"jump_code":"" \
-    ,"length":13,"start":620}},{"ast_type":"AnnAssign" \
-    ,"children":[{"ast_type":"Name","children":[] \
-    ,"classification":0,"col_offset":10,"end_col_offset":17 \
-    ,"end_lineno":41,"lineno":41,"src":{"jump_code":"" \
-    ,"length":7,"start":644}},{"ast_type":"Name" \
-    ,"children":[],"classification":0,"col_offset":4 \
-    ,"end_col_offset":8,"end_lineno":41,"lineno":41 \
-    ,"src":{"jump_code":"","length":4,"start":638}}] \
-    ,"classification":0,"col_offset":4,"end_col_offset":17 \
-    ,"end_lineno":41,"lineno":41,"src":{"jump_code":"" \
-    ,"length":13,"start":638}},{"ast_type":"AnnAssign" \
-    ,"children":[{"ast_type":"Name","children":[] \
-    ,"classification":0,"col_offset":9,"end_col_offset":16 \
-    ,"end_lineno":42,"lineno":42,"src":{"jump_code":"" \
-    ,"length":7,"start":661}},{"ast_type":"Name" \
-    ,"children":[],"classification":0,"col_offset":4 \
-    ,"end_col_offset":7,"end_lineno":42,"lineno":42 \
-    ,"src":{"jump_code":"","length":3,"start":656}}] \
-    ,"classification":0,"col_offset":4,"end_col_offset":16 \
-    ,"end_lineno":42,"lineno":42,"src":{"jump_code":"" \
-    ,"length":12,"start":656}}]'
-=======
-    return receipt.contract_address
->>>>>>> 17656f03
+ 