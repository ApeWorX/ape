import json
import tempfile
import threading
import time
from contextlib import contextmanager
from distutils.dir_util import copy_tree
from pathlib import Path
from typing import Dict, Optional

import pytest
import yaml
from eth.exceptions import HeaderNotFound
from ethpm_types import ContractType
from hexbytes import HexBytes

import ape
from ape.api import EcosystemAPI, NetworkAPI, PluginConfig, TransactionAPI
from ape.contracts import ContractContainer, ContractInstance
from ape.exceptions import ChainError, ContractLogicError, ProviderNotConnectedError
from ape.managers.config import CONFIG_FILE_NAME
from ape.types import AddressType, ContractLog


def _get_raw_contract(compiler: str) -> Dict:
    here = Path(__file__).parent
    contracts_dir = here / "data" / "contracts" / "ethereum" / "local"
    return json.loads((contracts_dir / f"{compiler}_contract.json").read_text())


RAW_SOLIDITY_CONTRACT_TYPE = _get_raw_contract("solidity")
RAW_VYPER_CONTRACT_TYPE = _get_raw_contract("vyper")
TEST_ADDRESS = "0xd8dA6BF26964aF9D7eEd9e03E53415D37aA96045"
BASE_PROJECTS_DIRECTORY = (Path(__file__).parent / "data" / "projects").absolute()
PROJECT_WITH_LONG_CONTRACTS_FOLDER = BASE_PROJECTS_DIRECTORY / "LongContractsFolder"
APE_PROJECT_FOLDER = BASE_PROJECTS_DIRECTORY / "ApeProject"
SOLIDITY_CONTRACT_ADDRESS = "0xBcF7FFFD8B256Ec51a36782a52D0c34f6474D951"
VYPER_CONTRACT_ADDRESS = "0x274b028b03A250cA03644E6c578D81f019eE1323"


class _ContractLogicError(ContractLogicError):
    pass


@pytest.hookimpl(trylast=True, hookwrapper=True)
def pytest_collection_finish(session):
    with ape.networks.parse_network_choice("::test"):
        # Sets the active provider
        yield


@pytest.hookimpl(hookwrapper=True)
def pytest_runtest_protocol(item, nextitem):
    module_name = item.module.__name__
    prefix = "tests.functional"

    if module_name.startswith(prefix):
        snapshot_id = ape.chain.snapshot()
        yield

        try:
            ape.chain.restore(snapshot_id)
        except (HeaderNotFound, ChainError, ProviderNotConnectedError):
            pass
    else:
        yield


@pytest.fixture
def mock_network_api(mocker):
    mock = mocker.MagicMock(spec=NetworkAPI)
    mock_ecosystem = mocker.MagicMock(spec=EcosystemAPI)
    mock_ecosystem.virtual_machine_error_class = _ContractLogicError
    mock.ecosystem = mock_ecosystem
    return mock


@pytest.fixture
def mock_web3(mocker):
    return mocker.MagicMock()


@pytest.fixture
def mock_config_item(mocker):
    return mocker.MagicMock(spec=PluginConfig)


@pytest.fixture
def mock_transaction(mocker):
    return mocker.MagicMock(spec=TransactionAPI)


@pytest.fixture(scope="session")
def networks_connected_to_tester():
    with ape.networks.parse_network_choice("::test"):
        yield ape.networks


@pytest.fixture(scope="session")
def ethereum(networks_connected_to_tester):
    return networks_connected_to_tester.ethereum


@pytest.fixture(scope="session")
def eth_tester_provider(networks_connected_to_tester):
    yield networks_connected_to_tester.active_provider


@pytest.fixture(scope="session")
def test_accounts(accounts):
    return accounts.test_accounts


@pytest.fixture
def sender(test_accounts):
    return test_accounts[0]


@pytest.fixture
def receiver(test_accounts):
    return test_accounts[1]


@pytest.fixture(scope="session")
def owner(test_accounts):
    return test_accounts[2]


@pytest.fixture
def solidity_contract_type() -> ContractType:
    return ContractType.parse_obj(RAW_SOLIDITY_CONTRACT_TYPE)


@pytest.fixture
def solidity_contract_container(solidity_contract_type) -> ContractContainer:
    return ContractContainer(contract_type=solidity_contract_type)


@pytest.fixture
def solidity_contract_instance(
    owner, solidity_contract_container, networks_connected_to_tester
) -> ContractInstance:
    return owner.deploy(solidity_contract_container)


@pytest.fixture
def vyper_contract_type() -> ContractType:
    return ContractType.parse_obj(RAW_VYPER_CONTRACT_TYPE)


@pytest.fixture
def vyper_contract_container(vyper_contract_type) -> ContractContainer:
    return ContractContainer(contract_type=vyper_contract_type)


@pytest.fixture
def vyper_contract_instance(
    owner, vyper_contract_container, networks_connected_to_tester
) -> ContractInstance:
    return owner.deploy(vyper_contract_container)


@pytest.fixture(params=("solidity", "vyper"))
def contract_container(
    request, solidity_contract_container, vyper_contract_container, networks_connected_to_tester
):
    return solidity_contract_container if request.param == "solidity" else vyper_contract_container


@pytest.fixture(params=("solidity", "vyper"))
def contract_instance(request, solidity_contract_instance, vyper_contract_instance):
    return solidity_contract_instance if request.param == "solidity" else vyper_contract_instance


@pytest.fixture(scope="session")
def temp_config(config):
    @contextmanager
    def func(data: Dict):
        with tempfile.TemporaryDirectory() as temp_dir_str:
            temp_dir = Path(temp_dir_str)
            config._cached_configs = {}
            config_file = temp_dir / CONFIG_FILE_NAME
            config_file.touch()
            config_file.write_text(yaml.dump(data))
            config.load(force_reload=True)

            with config.using_project(temp_dir):
                yield

            config_file.unlink()
            config._cached_configs = {}

    return func


@pytest.fixture
def project_with_contract(config):
    project_source_dir = APE_PROJECT_FOLDER
    project_dest_dir = config.PROJECT_FOLDER / project_source_dir.name
    copy_tree(project_source_dir.as_posix(), project_dest_dir.as_posix())

    with config.using_project(project_dest_dir) as project:
        yield project


@pytest.fixture
def clean_contracts_cache(chain):
    original_cached_contracts = chain.contracts._local_contracts
    chain.contracts._local_contracts = {}
    yield
    chain.contracts._local_contracts = original_cached_contracts


@pytest.fixture
def dependency_config(temp_config):
    dependencies_config = {
        "dependencies": [
            {
                "local": str(PROJECT_WITH_LONG_CONTRACTS_FOLDER),
                "name": "testdependency",
                "contracts_folder": "source/v0.1",
            }
        ]
    }
    with temp_config(dependencies_config):
        yield


@pytest.fixture
def base_projects_directory():
    return BASE_PROJECTS_DIRECTORY


@pytest.fixture
<<<<<<< HEAD
def chain_at_block_5(chain):
    snapshot_id = chain.snapshot()
    chain.mine(5)
    yield chain
    chain.restore(snapshot_id)


class PollDaemonThread(threading.Thread):
    def __init__(self, name, poller, handler, stop_condition, *args, **kwargs):
        super().__init__(*args, name=f"ape_poll_{name}", **kwargs)
        self._poller = poller
        self._handler = handler
        self._do_stop = stop_condition
        self._exception = None

    def __enter__(self):
        self.start()
        return self

    def __exit__(self, exc_type, exc_value, exc_tb):
        self.stop()

    def run(self):
        try:
            self._run_until_stop()
        except Exception as err:
            self._exception = err

    def stop(self):
        self.join()

        # Attempt to wait for stop condition
        if not self._do_stop():
            self._run_until_stop(timeout_iterations=10)

    def join(self, timeout=None):
        super().join(timeout=timeout)
        if self._exception and not self._do_stop():
            # Only raise if error-ed before hitting stop condition
            raise self._exception

    def _run_until_stop(self, timeout_iterations: Optional[int] = None):
        iterations = 0
        while True:
            if self._do_stop():
                return

            try:
                self._handler(next(self._poller))
            except ChainError:
                # Check if can stop once more before exiting
                if self._do_stop():
                    return

                raise  # The timeout ChainError

            time.sleep(1)

            if timeout_iterations is None:
                continue

            elif iterations >= timeout_iterations:
                return

            iterations += 1


@pytest.fixture
def PollDaemon():
    return PollDaemonThread
=======
def assert_log_values(owner, chain, contract_instance):
    def _assert_log_values(
        log: ContractLog,
        number: int,
        previous_number: Optional[int] = None,
        address: Optional[AddressType] = None,
    ):
        assert log.contract_address == address or contract_instance.address
        assert isinstance(log.b, HexBytes)
        expected_previous_number = number - 1 if previous_number is None else previous_number
        assert log.prevNum == expected_previous_number, "Event param 'prevNum' has unexpected value"
        assert log.newNum == number, "Event param 'newNum' has unexpected value"
        assert log.dynData == "Dynamic"
        assert log.dynIndexed == HexBytes(
            "0x9f3d45ac20ccf04b45028b8080bb191eab93e29f7898ed43acf480dd80bba94d"
        )

    return _assert_log_values
>>>>>>> d3d42804


@pytest.fixture
def remove_disk_writes_deployments(chain):
    if chain.contracts._deployments_mapping_cache.exists():
        chain.contracts._deployments_mapping_cache.unlink()

    yield

    if chain.contracts._deployments_mapping_cache.exists():
        chain.contracts._deployments_mapping_cache.unlink()<|MERGE_RESOLUTION|>--- conflicted
+++ resolved
@@ -231,7 +231,6 @@
 
 
 @pytest.fixture
-<<<<<<< HEAD
 def chain_at_block_5(chain):
     snapshot_id = chain.snapshot()
     chain.mine(5)
@@ -302,8 +301,9 @@
 @pytest.fixture
 def PollDaemon():
     return PollDaemonThread
-=======
-def assert_log_values(owner, chain, contract_instance):
+
+
+def assert_log_values(contract_instance):
     def _assert_log_values(
         log: ContractLog,
         number: int,
@@ -321,7 +321,6 @@
         )
 
     return _assert_log_values
->>>>>>> d3d42804
 
 
 @pytest.fixture
