--- conflicted
+++ resolved
@@ -1,14 +1,8 @@
-<<<<<<< HEAD
-import pytest
-from eth_utils import to_checksum_address
-
-from ape.contracts import ContractContainer
-=======
 from typing import TYPE_CHECKING, Optional
 
+import pytest
 from eth_pydantic_types import HexBytes
 
->>>>>>> e38349e8
 from ape_ethereum.proxies import ProxyType
 from ape_test.provider import LocalProvider
 
@@ -20,139 +14,95 @@
 """
 
 
-<<<<<<< HEAD
 @pytest.fixture
-def target(vyper_contract_container, owner):
-    vyper_contract = owner.deploy(vyper_contract_container, 0)
+def target(project, owner):
+    vyper_contract = owner.deploy(project.VyperContract, 0)
     return vyper_contract.address
 
 
 def test_minimal_proxy(ethereum, minimal_proxy, chain):
-=======
-def test_minimal_proxy(ethereum, minimal_proxy_container, chain, owner):
     placeholder = "0xBEbeBeBEbeBebeBeBEBEbebEBeBeBebeBeBebebe"
     if placeholder in chain.contracts:
         del chain.contracts[placeholder]
 
-    minimal_proxy = owner.deploy(minimal_proxy_container, sender=owner)
     chain.provider.network.__dict__["explorer"] = None  # Ensure no explorer, messes up test.
->>>>>>> e38349e8
-    actual = ethereum.get_proxy_info(minimal_proxy.address)
-    assert actual is not None
-    assert actual.type == ProxyType.Minimal
-    # It is the placeholder value still.
-    assert actual.target == placeholder
-
-    # Show getting the contract using the proxy address.
-    contract = chain.contracts.instance_at(minimal_proxy.address)
-<<<<<<< HEAD
-    assert contract.contract_type.abi == []  # No target ABIs; no proxy ABIs either.
+    assert minimal_proxy.contract_type.abi == []  # No target ABIs; no proxy ABIs either.
 
 
-def test_clones(get_contract_type, owner, ethereum, target):
-    _type = get_contract_type("ClonesFactory")
-    contract = ContractContainer(_type)
-    factory = owner.deploy(contract)
-    clones_proxy = factory.deployClonesProxy(target, sender=owner)
-    proxy_address = to_checksum_address("0x" + (clones_proxy.logs[0]["data"].hex())[-40:])
+def test_clones(project, owner, ethereum, target):
+    factory = owner.deploy(project.ClonesFactory)
+    tx = factory.deployClonesProxy(target, sender=owner)
+    proxy_address = tx.events[0].addr
     actual = ethereum.get_proxy_info(proxy_address)
     assert actual is not None
     assert actual.type == ProxyType.Clones
     assert actual.target == target
 
 
-def test_CWIA(get_contract_type, owner, ethereum, target):
-    _type = get_contract_type("CWIA")
-    contract = ContractContainer(_type)
-    factory = owner.deploy(contract, target)
-    clones_proxy = factory.createClone(0, 0, 0, 0, sender=owner)
-    proxy_address = to_checksum_address("0x" + (clones_proxy.logs[0]["data"].hex())[-40:])
+def test_CWIA(project, owner, ethereum, target):
+    factory = owner.deploy(project.ExampleCloneFactory, target)
+    tx = factory.createClone(0, 0, 0, 0, sender=owner)
+    proxy_address = tx.events[0].addr
     actual = ethereum.get_proxy_info(proxy_address)
     assert actual is not None
     assert actual.type == ProxyType.CWIA
     assert actual.target == target
 
 
-def test_Solady(get_contract_type, owner, ethereum, target):
-    _type = get_contract_type("SoladyFactory")
-    contract = ContractContainer(_type)
-    factory = owner.deploy(contract)
+def test_Solady(project, owner, ethereum, target):
+    factory = owner.deploy(project.SoladyFactory)
 
     # test Solady Push proxy
-    clones_proxy = factory.deploySoladyPush(target, sender=owner)
-    proxy_address = to_checksum_address("0x" + (clones_proxy.logs[0]["data"].hex())[-40:])
+    tx = factory.deploySoladyPush(target, sender=owner)
+    proxy_address = tx.events[0].addr
     actual = ethereum.get_proxy_info(proxy_address)
     assert actual is not None
     assert actual.type == ProxyType.SoladyPush0
     assert actual.target == target
 
     # test Solady CWIA proxy
-    clones_proxy = factory.deploySoladyCWIA(target, sender=owner)
-    proxy_address = to_checksum_address("0x" + (clones_proxy.logs[0]["data"].hex())[-40:])
+    tx = factory.deploySoladyCWIA(target, sender=owner)
+    proxy_address = tx.events[0].addr
     actual = ethereum.get_proxy_info(proxy_address)
     assert actual is not None
-    assert actual.type == ProxyType.SoladyCWIA
+
+    # Solady proxies are basically ProxyType.Minimal (just an efficient route of doing so).
+    assert actual.type == ProxyType.Minimal
+
     assert actual.target == target
 
 
-def test_SplitsCWIA(get_contract_type, owner, ethereum, target):
-    _type = get_contract_type("SplitsCWIA")
-    contract = ContractContainer(_type)
-    factory = owner.deploy(contract, target)
-    clones_proxy = factory.createClone(0, 0, 0, 0, sender=owner)
-    proxy_address = to_checksum_address("0x" + (clones_proxy.logs[0]["data"].hex())[-40:])
-    actual = ethereum.get_proxy_info(proxy_address)
-    assert actual is not None
-    assert actual.type == ProxyType.SplitsCWIA
-    assert actual.target == target
-
-
-def test_OldCWIA(get_contract_type, owner, ethereum, target):
-    _type = get_contract_type("OldCWIA")
-    contract = ContractContainer(_type)
-    contract_instance = owner.deploy(contract)
-    clones_proxy = contract_instance.clone2(target, 0, sender=owner)
-    proxy_address = to_checksum_address("0x" + (clones_proxy.logs[0]["data"].hex())[-40:])
+def test_OldCWIA(project, owner, ethereum, target):
+    contract_instance = owner.deploy(project.Template)
+    tx = contract_instance.clone2(target, 0, sender=owner)
+    proxy_address = tx.events[0].addr
     actual = ethereum.get_proxy_info(proxy_address)
     assert actual is not None
     assert actual.type == ProxyType.OldCWIA
     assert actual.target == target
 
 
-def test_Vyper(get_contract_type, owner, ethereum, target):
-    _type = get_contract_type("VyperFactory")
-    contract = ContractContainer(_type)
-    factory = owner.deploy(contract)
-    clones_proxy = factory.create_proxy(target, sender=owner)
-    proxy_address = to_checksum_address("0x" + (clones_proxy.logs[0]["data"].hex())[-40:])
+def test_Vyper(project, owner, ethereum, target):
+    factory = owner.deploy(project.VyperFactory)
+    tx = factory.create_proxy(target, sender=owner)
+    proxy_address = tx.events[0].target
     actual = ethereum.get_proxy_info(proxy_address)
     assert actual is not None
-    assert actual.type == ProxyType.Vyper
+
+    # Vyper forwarder sproxies are basically ProxyType.Minimal (just an efficient route of doing so).
+    assert actual.type == ProxyType.Minimal
+
     assert actual.target == target
 
 
-def test_SudoswapCWIA(get_contract_type, owner, ethereum, target):
-    _type = get_contract_type("SudoswapCWIA")
-    contract = ContractContainer(_type)
-    contract_instance = owner.deploy(contract)
-    clones_proxy = contract_instance.deploycloneERC721ETHPair(target, 0, 0, 0, 0, 0, sender=owner)
-    proxy_address = to_checksum_address("0x" + (clones_proxy.logs[0]["data"].hex())[-40:])
+def test_SudoswapCWIA(project, owner, ethereum, target):
+    contract_instance = owner.deploy(project.SudoswapCWIAFactory)
+    tx = contract_instance.deploycloneERC721ETHPair(target, 0, 0, 0, 0, 0, sender=owner)
+    proxy_address = tx.events[0].addr
     actual = ethereum.get_proxy_info(proxy_address)
     assert actual is not None
     assert actual.type == ProxyType.SudoswapCWIA
     assert actual.target == target
-
-    clones_proxy = contract_instance.deploycloneERC1155ETHPair(target, 0, 0, 0, 0, 0, sender=owner)
-    proxy_address = to_checksum_address("0x" + (clones_proxy.logs[0]["data"].hex())[-40:])
-    actual = ethereum.get_proxy_info(proxy_address)
-    assert actual is not None
-    assert actual.type == ProxyType.SudoswapCWIA
-    assert actual.target == target
-=======
-    abi = contract.contract_type.abi
-    if isinstance(abi, list):
-        assert abi == []
-    # else: is messed up from other test (xdist).
 
 
 def test_provider_not_supports_get_storage(
@@ -194,5 +144,4 @@
         networks.active_provider = init_provider
 
     assert actual is None  # Because of provider.
-    assert my_provider.times_get_storage_was_called == 1
->>>>>>> e38349e8
+    assert my_provider.times_get_storage_was_called == 1