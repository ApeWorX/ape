--- conflicted
+++ resolved
@@ -1,3 +1,6 @@
+import shutil
+
+import pytest
 import yaml
 from ethpm_types import ContractInstance as EthPMContractInstance
 from ethpm_types.manifest import PackageManifest
@@ -5,30 +8,6 @@
 from ape import Contract
 from ape.exceptions import ProjectError
 from ape.managers.project import BrownieProject
-
-
-<<<<<<< HEAD
-=======
-@pytest.fixture
-def oz_dependencies_config():
-    def _create_oz_dependency(version: str) -> Dict:
-        return {
-            "name": "OpenZeppelin",
-            "version": version,
-            "github": "OpenZeppelin/openzeppelin-contracts",
-        }
-
-    return {"dependencies": [_create_oz_dependency("3.1.0"), _create_oz_dependency("4.4.2")]}
-
-
-@pytest.fixture
-def already_downloaded_dependencies(temp_config, config, oz_dependencies_config):
-    manifests_directory = Path(__file__).parent / "data" / "manifests"
-    oz_manifests = manifests_directory / "OpenZeppelin"
-    oz_manifests_dest = config.packages_folder / "OpenZeppelin"
-    shutil.copytree(oz_manifests, oz_manifests_dest)
-    with temp_config(oz_dependencies_config):
-        yield
 
 
 @pytest.fixture
@@ -61,18 +40,6 @@
     yield
 
 
-def test_two_dependencies_with_same_name(already_downloaded_dependencies, project_manager):
-    name = "OpenZeppelin"
-    oz_310 = project_manager.dependencies[name]["3.1.0"]
-    oz_442 = project_manager.dependencies[name]["4.4.2"]
-
-    assert oz_310.version == "3.1.0"
-    assert oz_310.name == name
-    assert oz_442.version == "4.4.2"
-    assert oz_442.name == name
-
-
->>>>>>> db6ab047
 def test_extract_manifest(dependency_config, project_manager):
     # NOTE: Only setting dependency_config to ensure existence of project.
     manifest = project_manager.extract_manifest()
