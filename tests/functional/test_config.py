<<<<<<< HEAD
from typing import Dict
=======
import logging
>>>>>>> d85544e3

import pytest

from ape.managers.config import DeploymentConfigCollection


def test_integer_deployment_addresses(networks):
    deployments_data = _create_deployments()
    config = DeploymentConfigCollection(
        deployments_data, {"ethereum": networks.ethereum}, ["local"]
    )
    assert config["ethereum"]["local"][0]["address"] == "0x0c25212c557d00024b7Ca3df3238683A35541354"


def test_bad_ecosystem_in_deployments(networks):
    deployments = _create_deployments(ecosystem_name="FAKE-ECOSYSTEM")
    with pytest.raises(ConfigError) as err:
        DeploymentConfigCollection(deployments, {"ethereum": networks.ethereum}, ["local"])

    assert "Invalid ecosystem" in str(err.value)


<<<<<<< HEAD
def test_bad_network_in_deployments(networks):
    deployments = _create_deployments(network_name="FAKE-NETWORK")
    with pytest.raises(ConfigError) as err:
        DeploymentConfigCollection(deployments, {"ethereum": networks.ethereum}, ["local"])

    assert "Invalid network" in str(err.value)


def _create_deployments(ecosystem_name: str = "ethereum", network_name: str = "local") -> Dict:
    return {
        ecosystem_name: {
            network_name: [
                {
                    "address": 0x0C25212C557D00024B7CA3DF3238683A35541354,
                    "contract_type": "MyContract",
                }
            ]
        }
    }
=======
@pytest.mark.parametrize(
    "ecosystems,networks,err_part",
    [(["fantom"], ["mainnet"], "ecosystem"), (["ethereum"], ["local"], "network")],
)
def test_bad_value_in_deployments(ecosystems, networks, err_part, caplog):
    with caplog.at_level(logging.WARNING):
        DeploymentConfigCollection(DEPLOYMENTS, ecosystems, networks)
        assert f"Invalid {err_part}" in caplog.records[0].message
>>>>>>> d85544e3
<|MERGE_RESOLUTION|>--- conflicted
+++ resolved
@@ -1,8 +1,5 @@
-<<<<<<< HEAD
+import logging
 from typing import Dict
-=======
-import logging
->>>>>>> d85544e3
 
 import pytest
 
@@ -17,21 +14,18 @@
     assert config["ethereum"]["local"][0]["address"] == "0x0c25212c557d00024b7Ca3df3238683A35541354"
 
 
-def test_bad_ecosystem_in_deployments(networks):
-    deployments = _create_deployments(ecosystem_name="FAKE-ECOSYSTEM")
-    with pytest.raises(ConfigError) as err:
-        DeploymentConfigCollection(deployments, {"ethereum": networks.ethereum}, ["local"])
-
-    assert "Invalid ecosystem" in str(err.value)
-
-
-<<<<<<< HEAD
-def test_bad_network_in_deployments(networks):
-    deployments = _create_deployments(network_name="FAKE-NETWORK")
-    with pytest.raises(ConfigError) as err:
-        DeploymentConfigCollection(deployments, {"ethereum": networks.ethereum}, ["local"])
-
-    assert "Invalid network" in str(err.value)
+@pytest.mark.parametrize(
+    "ecosystems,networks,err_part",
+    [(["ERRORS"], ["mainnet"], "ecosystem"), (["ethereum"], ["ERRORS"], "network")],
+)
+def test_bad_value_in_deployments(ecosystems, networks, err_part, caplog, plugin_manager):
+    deployments = _create_deployments()
+    with caplog.at_level(logging.WARNING):
+        all_ecosystems = dict(plugin_manager.ecosystems)
+        ecosystem_dict = {e: all_ecosystems[e] for e in ecosystems if e in all_ecosystems}
+        DeploymentConfigCollection(deployments, ecosystem_dict, networks)
+        assert len(caplog.records) > 0, "Nothing was logged"
+        assert f"Invalid {err_part}" in caplog.records[0].message
 
 
 def _create_deployments(ecosystem_name: str = "ethereum", network_name: str = "local") -> Dict:
@@ -44,14 +38,4 @@
                 }
             ]
         }
-    }
-=======
-@pytest.mark.parametrize(
-    "ecosystems,networks,err_part",
-    [(["fantom"], ["mainnet"], "ecosystem"), (["ethereum"], ["local"], "network")],
-)
-def test_bad_value_in_deployments(ecosystems, networks, err_part, caplog):
-    with caplog.at_level(logging.WARNING):
-        DeploymentConfigCollection(DEPLOYMENTS, ecosystems, networks)
-        assert f"Invalid {err_part}" in caplog.records[0].message
->>>>>>> d85544e3
+    }