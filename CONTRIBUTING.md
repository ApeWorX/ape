# Development

To get started with working on the codebase, use the following steps prepare your local environment:

```bash
# clone the github repo and navigate into the folder
git clone https://github.com/ApeWorX/ape.git
cd ape

# create and load a virtual environment
python3 -m venv venv
source venv/bin/activate

# install ape into the virtual environment
python setup.py install

# install the developer dependencies (-e is interactive mode)
<<<<<<< HEAD
pip install -e .[dev]

# MacOS install the developer dependencies (-e is interactive mode)
pip install -e .'[dev]'  
=======
pip install -e .'[dev]'
>>>>>>> 8be8abad
```

## Pre-Commit Hooks

We use [`pre-commit`](https://pre-commit.com/) hooks to simplify linting and ensure consistent formatting among contributors.
Use of `pre-commit` is not a requirement, but is highly recommended.

Install `pre-commit` locally from the root folder:

```bash
pip install pre-commit
pre-commit install
```

Committing will now automatically run the local hooks and ensure that your commit passes all lint checks.

## Github Access Token

If you are a member of ApeWorX and would like to install private plugins, 
[create a Github access token](https://docs.github.com/en/authentication/keeping-your-account-and-data-secure/creating-a-personal-access-token).

Once you have your token, export it to your terminal session:

```bash
export GITHUB_ACCESS_TOKEN=<your-token>
```

## Running the docs locally

First, make sure you have the docs-related tooling installed:

```bash
pip install -e .'[docs]'
```

Then, run the following from the root project directory:

```bash
python build_docs.py
```

For the best viewing experience, use a local server:

```bash
python -m http.server --directory "docs/_build/" --bind 127.0.0.1 1337
```

Then, open your browser to `127.0.0.1:1337` and click the `ape` directory link.
NOTE: Serving from `"docs/_build/"` rather than `"docs/_build/ape"` is necessary to make routing work.

## Pull Requests

Pull requests are welcomed! Please adhere to the following:

- Ensure your pull request passes our linting checks
- Include test cases for any new functionality
- Include any relevant documentation updates

It's a good idea to make pull requests early on.
A pull request represents the start of a discussion, and doesn't necessarily need to be the final, finished submission.

If you are opening a work-in-progress pull request to verify that it passes CI tests, please consider
[marking it as a draft](https://help.github.com/en/github/collaborating-with-issues-and-pull-requests/about-pull-requests#draft-pull-requests).

Join the Ethereum Python [Discord](https://discord.gg/PcEJ54yX) if you have any questions.<|MERGE_RESOLUTION|>--- conflicted
+++ resolved
@@ -15,14 +15,7 @@
 python setup.py install
 
 # install the developer dependencies (-e is interactive mode)
-<<<<<<< HEAD
-pip install -e .[dev]
-
-# MacOS install the developer dependencies (-e is interactive mode)
-pip install -e .'[dev]'  
-=======
 pip install -e .'[dev]'
->>>>>>> 8be8abad
 ```
 
 ## Pre-Commit Hooks
