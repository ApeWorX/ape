--- conflicted
+++ resolved
@@ -1,4 +1,3 @@
-<<<<<<< HEAD
 #---------------------------------------------------------------------------------------------
 # See LICENSE in the project root for license information.
 #---------------------------------------------------------------------------------------------
@@ -34,15 +33,4 @@
 # Validate installation
     && ape --version
 
-USER harambe
-=======
-FROM ubuntu:22.04
-RUN apt-get update && apt-get upgrade --yes && apt-get install git python3.9 python3-pip --yes
-ADD . /code
-WORKDIR /code
-
-RUN pip install .
-RUN ape plugins install alchemy ens etherscan foundry hardhat infura ledger solidity template tokens trezor vyper
-RUN pip install eth-rlp==0.3.0
->>>>>>> 0248bf12
-ENTRYPOINT ["ape"]+USER harambe