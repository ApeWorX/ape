--- conflicted
+++ resolved
@@ -13,9 +13,6 @@
 container = accounts.containers["accounts"]
 
 
-<<<<<<< HEAD
-@click.group(cls=ApeCLI, name="accounts", short_help="Manage local accounts")
-=======
 class Alias(click.Choice):
     name = "alias"
 
@@ -29,8 +26,7 @@
         return list(accounts.aliases)
 
 
-@click.group(short_help="Manage local accounts")
->>>>>>> 15edea9f
+@click.group(cls=ApeCLI, name="accounts", short_help="Manage local accounts")
 def cli():
     """
     Command-line helper for managing local accounts. You can unlock local accounts from
