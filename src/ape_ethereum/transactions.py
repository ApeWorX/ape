--- conflicted
+++ resolved
@@ -15,11 +15,7 @@
 
 from ape.api import ReceiptAPI, TransactionAPI
 from ape.exceptions import OutOfGasError, SignatureError, TransactionError
-<<<<<<< HEAD
-from ape.utils import abstractmethod
-=======
-from ape.utils import CallTraceParser, TraceStyles
->>>>>>> 1c273539
+from ape.utils import CallTraceParser, TraceStyles, abstractmethod
 
 
 class TransactionStatusEnum(IntEnum):
@@ -132,7 +128,6 @@
 
 
 class Receipt(ReceiptAPI):
-<<<<<<< HEAD
     gas_limit: int
     gas_price: int
     gas_used: int
@@ -151,22 +146,9 @@
         """
         return self.gas_used * self.gas_price
 
-    def raise_for_status(self):
-        if self.gas_limit is not None and self.ran_out_of_gas:
-            raise OutOfGasError()
-        elif self.status != TransactionStatusEnum.NO_ERROR:
-            txn_hash = HexBytes(self.txn_hash).hex()
-            raise TransactionError(message=f"Transaction '{txn_hash}' failed.")
-=======
     @property
     def failed(self) -> bool:
         return self.status != TransactionStatusEnum.NO_ERROR
-
-    @property
-    def ran_out_of_gas(self) -> bool:
-        return (
-            self.status == TransactionStatusEnum.FAILING.value and self.gas_used == self.gas_limit
-        )
 
     def raise_for_status(self):
         if self.gas_limit is not None and self.ran_out_of_gas:
@@ -198,5 +180,4 @@
             console.print(f"[bold red]{suffix}[/]")
 
         console.print(f"txn.origin=[{TraceStyles.CONTRACTS}]{self.sender}[/]")
-        console.print(root)
->>>>>>> 1c273539
+        console.print(root)