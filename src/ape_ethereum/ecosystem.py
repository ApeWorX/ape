from typing import Any, Dict, List, Optional, Tuple

from eth_abi import decode_abi as abi_decode
from eth_abi import encode_abi as abi_encode
from eth_abi.exceptions import InsufficientDataBytes
from eth_account import Account as EthAccount  # type: ignore
from eth_account._utils.legacy_transactions import (
    encode_transaction,
    serializable_unsigned_transaction_from_dict,
)
from eth_typing import HexStr
from eth_utils import add_0x_prefix, keccak, to_bytes, to_checksum_address, to_int
from hexbytes import HexBytes

from ape.api import (
    BlockAPI,
    BlockConsensusAPI,
    BlockGasAPI,
    ConfigItem,
    EcosystemAPI,
    ReceiptAPI,
    TransactionAPI,
    TransactionStatusEnum,
    TransactionType,
)
from ape.contracts import ContractLog
from ape.exceptions import DecodingError, OutOfGasError, SignatureError, TransactionError
from ape.types import ABI, AddressType

NETWORKS = {
    # chain_id, network_id
    "mainnet": (1, 1),
    "ropsten": (3, 3),
    "kovan": (42, 42),
    "rinkeby": (4, 4),
    "goerli": (420, 420),
}


class NetworkConfig(ConfigItem):
    required_confirmations: int = 0
    default_provider: str = "geth"


class EthereumConfig(ConfigItem):
    mainnet: NetworkConfig = NetworkConfig(required_confirmations=7)  # type: ignore
    ropsten: NetworkConfig = NetworkConfig(required_confirmations=12)  # type: ignore
    kovan: NetworkConfig = NetworkConfig(required_confirmations=3)  # type: ignore
    rinkeby: NetworkConfig = NetworkConfig(required_confirmations=3)  # type: ignore
    goerli: NetworkConfig = NetworkConfig(required_confirmations=10)  # type: ignore
    development: NetworkConfig = NetworkConfig(
        required_confirmations=0, default_provider="test"
    )  # type: ignore


class BaseTransaction(TransactionAPI):
    def as_dict(self) -> dict:
        data = super().as_dict()

        # Clean up data to what we expect
        data["chainId"] = data.pop("chain_id")

        receiver = data.pop("receiver")
        if receiver:
            data["to"] = receiver

        # NOTE: sender is needed sometimes for estimating gas
        # but is it no needed during publish (and may error if included).
        sender = data.pop("sender")
        if sender:
            data["from"] = sender

        data["gas"] = data.pop("gas_limit")

        if "required_confirmations" in data:
            data.pop("required_confirmations")

        # NOTE: Don't include signature
        data.pop("signature")

        return {key: value for key, value in data.items() if value is not None}

    def encode(self) -> bytes:
        if not self.signature:
            raise SignatureError("The transaction is not signed.")

        txn_data = self.as_dict()

        # Don't publish from
        if "from" in txn_data:
            del txn_data["from"]

        unsigned_txn = serializable_unsigned_transaction_from_dict(txn_data)
        signature = (self.signature.v, to_int(self.signature.r), to_int(self.signature.s))

        signed_txn = encode_transaction(unsigned_txn, signature)

        if self.sender and EthAccount.recover_transaction(signed_txn) != self.sender:
            raise SignatureError("Recovered Signer doesn't match sender!")

        return signed_txn


class StaticFeeTransaction(BaseTransaction):
    """
    Transactions that are pre-EIP-1559 and use the ``gasPrice`` field.
    """

    gas_price: int = None  # type: ignore
    type: TransactionType = TransactionType.STATIC

    @property
    def max_fee(self) -> int:
        return (self.gas_limit or 0) * (self.gas_price or 0)

    @max_fee.setter
    def max_fee(self, valie):
        raise NotImplementedError("Max fee is not settable for static-fee transactions.")

    def as_dict(self):
        data = super().as_dict()
        if "gas_price" in data:
            data["gasPrice"] = data.pop("gas_price")

        data.pop("type")

        return data


class DynamicFeeTransaction(BaseTransaction):
    """
    Transactions that are post-EIP-1559 and use the ``maxFeePerGas``
    and ``maxPriorityFeePerGas`` fields.
    """

    max_fee: int = None  # type: ignore
    max_priority_fee: int = None  # type: ignore
    type: TransactionType = TransactionType.DYNAMIC

    def as_dict(self):
        data = super().as_dict()
        if "max_fee" in data:
            data["maxFeePerGas"] = data.pop("max_fee")
        if "max_priority_fee" in data:
            data["maxPriorityFeePerGas"] = data.pop("max_priority_fee")

        if isinstance(data["type"], TransactionType):
            data["type"] = data.pop("type").value

        return data


class Receipt(ReceiptAPI):
    def raise_for_status(self):
        """
        Raise an error for the given transaction, if the transaction has failed.

        Raises:
            :class:`~ape.exceptions.OutOfGasError`: When the transaction failed
              and ran out of gas.
            :class:`~ape.exceptions.TransactionError`: When the transaction has a
              failing status otherwise.
        """

        if self.gas_limit and self.ran_out_of_gas:
            raise OutOfGasError()
        elif self.status != TransactionStatusEnum.NO_ERROR:
            txn_hash = HexBytes(self.txn_hash).hex()
            raise TransactionError(message=f"Transaction '{txn_hash}' failed.")

    @classmethod
    def decode(cls, data: dict) -> ReceiptAPI:
        return cls(  # type: ignore
            provider=data["provider"],
            required_confirmations=data.get("required_confirmations", 0),
            txn_hash=data["hash"],
            status=TransactionStatusEnum(data["status"]),
            block_number=data["blockNumber"],
            gas_used=data["gasUsed"],
            gas_price=data["gasPrice"],
            gas_limit=data.get("gas") or data.get("gasLimit"),
            logs=data["logs"],
            contract_address=data["contractAddress"],
            sender=data["from"],
            nonce=data["nonce"],
        )


class BlockGasFee(BlockGasAPI):
    @classmethod
    def decode(cls, data: Dict) -> BlockGasAPI:
        return BlockGasFee(  # type: ignore
            gas_limit=data["gasLimit"],
            gas_used=data["gasUsed"],
            base_fee=data.get("baseFeePerGas"),
        )


class BlockConsensus(BlockConsensusAPI):
    difficulty: Optional[int] = None
    total_difficulty: Optional[int] = None

    @classmethod
    def decode(cls, data: Dict) -> BlockConsensusAPI:
        return cls(
            difficulty=data.get("difficulty"), total_difficulty=data.get("totalDifficulty")
        )  # type: ignore


class Block(BlockAPI):
    @classmethod
    def decode(cls, data: Dict) -> BlockAPI:
        return cls(  # type: ignore
            gas_data=BlockGasFee.decode(data),
            consensus_data=BlockConsensus.decode(data),
            number=data["number"],
            size=data.get("size"),
            timestamp=data.get("timestamp"),
            hash=data.get("hash"),
            parent_hash=data.get("hash"),
        )


class Ethereum(EcosystemAPI):
    transaction_types = {
        TransactionType.STATIC: StaticFeeTransaction,
        TransactionType.DYNAMIC: DynamicFeeTransaction,
    }
    receipt_class = Receipt
    block_class = Block

    @property
    def config(self) -> EthereumConfig:
        return self.config_manager.get_config("ethereum")  # type: ignore

    def encode_calldata(self, abi: ABI, *args) -> bytes:
        if abi.inputs:
            input_types = [i.canonical_type for i in abi.inputs]
            return abi_encode(input_types, args)

        else:
            return HexBytes(b"")

    def decode_calldata(self, abi: ABI, raw_data: bytes) -> Tuple[Any, ...]:
        output_types = [o.canonical_type for o in abi.outputs]
        try:
            vm_return_values = abi_decode(output_types, raw_data)
            if not vm_return_values:
                return vm_return_values

            if not isinstance(vm_return_values, (tuple, list)):
                vm_return_values = (vm_return_values,)

            output_values: List[Any] = []
            for index in range(len(vm_return_values)):
                value = vm_return_values[index]
                if index < len(output_types) and output_types[index] == "address":
                    value = to_checksum_address(value)

                output_values.append(value)

            return tuple(output_values)

        except InsufficientDataBytes as err:
            raise DecodingError() from err

    def encode_deployment(
        self, deployment_bytecode: bytes, abi: Optional[ABI], *args, **kwargs
    ) -> BaseTransaction:
        txn = self.create_transaction(**kwargs)
        txn.data = deployment_bytecode

        # Encode args, if there are any
        if abi:
            txn.data += self.encode_calldata(abi, *args)

        return txn  # type: ignore

    def encode_transaction(
        self,
        address: AddressType,
        abi: ABI,
        *args,
        **kwargs,
    ) -> BaseTransaction:
        txn = self.create_transaction(receiver=address, **kwargs)

        # Add method ID
        txn.data = keccak(to_bytes(text=abi.selector))[:4]
        txn.data += self.encode_calldata(abi, *args)

        return txn  # type: ignore

    def create_transaction(self, **kwargs) -> TransactionAPI:
        """
        Returns a transaction using the given constructor kwargs.
<<<<<<< HEAD
=======

        Returns:
            :class:`~ape.api.providers.TransactionAPI`
>>>>>>> 1689c066
        """
        if "type" in kwargs:
            type_kwarg = kwargs["type"]
            if type_kwarg is None:
                type_kwarg = TransactionType.DYNAMIC.value
            elif isinstance(type_kwarg, int):
                type_kwarg = f"0{type_kwarg}"
            elif isinstance(type_kwarg, bytes):
                type_kwarg = type_kwarg.hex()

            suffix = type_kwarg.replace("0x", "")
            if len(suffix) == 1:
                type_kwarg = f"{type_kwarg.rstrip(suffix)}0{suffix}"

            version_str = add_0x_prefix(HexStr(type_kwarg))
            version = TransactionType(version_str)
        elif "gas_price" in kwargs:
            version = TransactionType.STATIC
        else:
            version = TransactionType.DYNAMIC

        txn_class = self.transaction_types[version]
        kwargs["type"] = version.value

        if "required_confirmations" not in kwargs or kwargs["required_confirmations"] is None:
            # Attempt to use default required-confirmations from `ape-config.yaml`.
            required_confirmations = 0
            active_provider = self.network_manager.active_provider
            if active_provider:
                required_confirmations = active_provider.network.required_confirmations

            kwargs["required_confirmations"] = required_confirmations

        return txn_class(**kwargs)  # type: ignore

    def decode_event(self, abi: ABI, receipt: "ReceiptAPI") -> "ContractLog":
        filter_id = keccak(to_bytes(text=abi.selector))
        event_data = next(log for log in receipt.logs if log["filter_id"] == filter_id)
        return ContractLog(  # type: ignore
            name=abi.name,
            inputs={i.name: event_data[i.name] for i in abi.inputs},
        )<|MERGE_RESOLUTION|>--- conflicted
+++ resolved
@@ -294,12 +294,9 @@
     def create_transaction(self, **kwargs) -> TransactionAPI:
         """
         Returns a transaction using the given constructor kwargs.
-<<<<<<< HEAD
-=======
 
         Returns:
             :class:`~ape.api.providers.TransactionAPI`
->>>>>>> 1689c066
         """
         if "type" in kwargs:
             type_kwarg = kwargs["type"]
