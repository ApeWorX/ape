--- conflicted
+++ resolved
@@ -21,12 +21,8 @@
 )
 from ape.api.networks import LOCAL_NETWORK_NAME
 from ape.contracts._utils import LogInputABICollection
-<<<<<<< HEAD
-from ape.exceptions import DecodingError, OutOfGasError, SignatureError, TransactionError
+from ape.exceptions import DecodingError
 from ape.types import AddressType, ContractLog, RawAddress
-=======
-from ape.exceptions import DecodingError
-from ape.types import AddressType, ContractLog
 from ape_ethereum.transactions import (
     BaseTransaction,
     DynamicFeeTransaction,
@@ -35,7 +31,6 @@
     TransactionStatusEnum,
     TransactionType,
 )
->>>>>>> 92251e89
 
 NETWORKS = {
     # chain_id, network_id
