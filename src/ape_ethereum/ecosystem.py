import itertools
<<<<<<< HEAD
import re
from typing import Any, Dict, Iterator, List, Tuple, Union
=======
from typing import Any, Dict, Iterator, List, Optional, Tuple, Union
>>>>>>> ac71526a

from eth_abi import decode_abi as abi_decode
from eth_abi import encode_abi as abi_encode
from eth_abi.abi import decode_abi, decode_single
from eth_abi.exceptions import InsufficientDataBytes
from eth_typing import HexStr
from eth_utils import add_0x_prefix, hexstr_if_str, keccak, to_bytes, to_checksum_address
from ethpm_types.abi import ConstructorABI, EventABI, EventABIType, MethodABI
from hexbytes import HexBytes

from ape.api import (
    BlockAPI,
    BlockConsensusAPI,
    BlockGasAPI,
    EcosystemAPI,
    PluginConfig,
    ReceiptAPI,
    TransactionAPI,
)
from ape.api.networks import LOCAL_NETWORK_NAME
from ape.contracts._utils import LogInputABICollection
from ape.exceptions import DecodingError
from ape.types import AddressType, ContractLog, RawAddress
from ape_ethereum.structs import StructParser, is_named_tuple, is_struct
from ape_ethereum.transactions import (
    BaseTransaction,
    DynamicFeeTransaction,
    Receipt,
    StaticFeeTransaction,
    TransactionStatusEnum,
    TransactionType,
)

NETWORKS = {
    # chain_id, network_id
    "mainnet": (1, 1),
    "ropsten": (3, 3),
    "kovan": (42, 42),
    "rinkeby": (4, 4),
    "goerli": (5, 5),
}
_ARRAY_PATTERN = re.compile(r"\w+\[(\d?)\]")


class NetworkConfig(PluginConfig):
    required_confirmations: int = 0

    default_provider: Optional[str] = "geth"
    """
    The default provider to use. If set to ``None``, ape will rely on
    an external plugin supplying the provider implementation, such as
    ``ape-hardhat`` supplying forked-network providers.
    """

    block_time: int = 0


class EthereumConfig(PluginConfig):
    mainnet: NetworkConfig = NetworkConfig(required_confirmations=7, block_time=13)  # type: ignore
    mainnet_fork: NetworkConfig = NetworkConfig(default_provider=None)  # type: ignore
    ropsten: NetworkConfig = NetworkConfig(required_confirmations=12, block_time=15)  # type: ignore
    ropsten_fork: NetworkConfig = NetworkConfig(default_provider=None)  # type: ignore
    kovan: NetworkConfig = NetworkConfig(required_confirmations=2, block_time=4)  # type: ignore
    kovan_fork: NetworkConfig = NetworkConfig(default_provider=None)  # type: ignore
    rinkeby: NetworkConfig = NetworkConfig(required_confirmations=2, block_time=15)  # type: ignore
    rinkeby_fork: NetworkConfig = NetworkConfig(default_provider=None)  # type: ignore
    goerli: NetworkConfig = NetworkConfig(required_confirmations=2, block_time=15)  # type: ignore
    goerli_fork: NetworkConfig = NetworkConfig(default_provider=None)  # type: ignore
    local: NetworkConfig = NetworkConfig(default_provider="test")  # type: ignore
    default_network: str = LOCAL_NETWORK_NAME


class BlockGasFee(BlockGasAPI):
    @classmethod
    def decode(cls, data: Dict) -> BlockGasAPI:
        return BlockGasFee.parse_obj(data)


class BlockConsensus(BlockConsensusAPI):
    @classmethod
    def decode(cls, data: Dict) -> BlockConsensusAPI:
        return cls(**data)  # type: ignore


class Block(BlockAPI):
    """
    Class for representing a block on a chain.
    """


def parse_output_type(output_type: str) -> Union[str, Tuple]:
    if "(" not in output_type:
        return output_type

    # Strip off first opening parens
    output_type = output_type[1:]
    found_types: List[Union[str, Tuple]] = []

    while output_type:
        if output_type == ")":
            return tuple(found_types)

        elif output_type[0] == "(":
            # A tuple within the tuple
            end_index = output_type.index(")") + 1
            found_type = parse_output_type(output_type[:end_index])
            output_type = output_type[end_index:]
        else:
            found_type = output_type.split(",")[0].rstrip(")")
            end_index = len(found_type) + 1
            output_type = output_type[end_index:]

        if found_type:
            found_types.append(found_type)

    return tuple(found_types)


class Ethereum(EcosystemAPI):
    @property
    def config(self) -> EthereumConfig:
        return self.config_manager.get_config("ethereum")  # type: ignore

    @classmethod
    def decode_address(cls, raw_address: RawAddress) -> AddressType:
        if isinstance(raw_address, int):
            raw_address = HexBytes(raw_address)

        return to_checksum_address(raw_address)

    @classmethod
    def encode_address(cls, address: AddressType) -> RawAddress:
        return str(address)

    def serialize_transaction(self, transaction: TransactionAPI) -> bytes:
        return transaction.serialize_transaction()

    def decode_receipt(self, data: dict) -> ReceiptAPI:
        status = data.get("status")
        if status:
            if isinstance(status, str) and status.isnumeric():
                status = int(status)

            status = TransactionStatusEnum(status)

        txn_hash = data.get("hash")

        if txn_hash:
            txn_hash = data["hash"].hex() if isinstance(data["hash"], HexBytes) else data["hash"]

        return Receipt(  # type: ignore
            provider=data.get("provider"),
            required_confirmations=data.get("required_confirmations", 0),
            txn_hash=txn_hash,
            status=status,
            block_number=data["blockNumber"],
            gas_used=data["gasUsed"],
            gas_price=data["gasPrice"],
            gas_limit=data.get("gas") or data.get("gasLimit"),
            logs=data.get("logs", []),
            contract_address=data.get("contractAddress"),
            sender=data["from"],
            receiver=data["to"] or "",
            nonce=data["nonce"] if "nonce" in data and data["nonce"] != "" else None,
        )

    def decode_block(self, data: Dict) -> BlockAPI:
        # TODO: when we flatten the Block structure, remove these hacks
        if "gas_data" in data:
            data.update(data.pop("gas_data"))
        if "consensus_data" in data:
            data.update(data.pop("consensus_data"))
        return Block(  # type: ignore
            gas_data=BlockGasFee.decode(data),
            consensus_data=BlockConsensus.decode(data),
            number=data.get("number"),
            size=data.get("size"),
            timestamp=data.get("timestamp"),
            hash=data.get("hash"),
            # TODO: when we flatten the Block structure, remove this hack.
            parent_hash=data.get("parentHash") or data.get("parent_hash"),
        )

    def encode_calldata(self, abi: Union[ConstructorABI, MethodABI], *args) -> bytes:
        if abi.inputs:
            input_types = [i.canonical_type for i in abi.inputs]
            return abi_encode(input_types, args)

        else:
            return HexBytes(b"")

    def decode_returndata(self, abi: MethodABI, raw_data: bytes) -> Tuple[Any, ...]:
        output_types = [o.canonical_type for o in abi.outputs]  # type: ignore
        try:
            vm_return_values = abi_decode(output_types, raw_data)
        except InsufficientDataBytes as err:
            raise DecodingError() from err

        if not vm_return_values:
            return vm_return_values

        if not isinstance(vm_return_values, (tuple, list)):
            vm_return_values = (vm_return_values,)

        output_values: List[Any] = []
        for index in range(len(vm_return_values)):
            if index >= len(output_types):
                break

            value = vm_return_values[index]
            output_type = parse_output_type(output_types[index])
            output_values.append(self._decode_primitive_value(value, output_type))

        if is_struct(abi.outputs) or is_named_tuple(abi.outputs, output_values):
            parser = StructParser(abi)
            return parser.parse(abi.outputs, output_values)

        elif len(abi.outputs) == 1 and _ARRAY_PATTERN.match(str(abi.outputs[0].type)):
            return ([o for o in output_values[0]],)

        else:
            return tuple(output_values)

    def _decode_primitive_value(
        self, value: Any, output_type: Union[str, Tuple]
    ) -> Union[str, HexBytes, Tuple]:
        if output_type == "address":
            try:
                return self.decode_address(value)
            except InsufficientDataBytes as err:
                raise DecodingError() from err

        elif isinstance(value, bytes):
            return HexBytes(value)

        elif isinstance(output_type, str) and _ARRAY_PATTERN.match(output_type):
            sub_type = output_type.split("[")[0]
            return tuple([self._decode_primitive_value(v, sub_type) for v in value])

        elif isinstance(output_type, tuple):
            return tuple([self._decode_primitive_value(v, t) for v, t in zip(value, output_type)])

        return value

    def encode_deployment(
        self, deployment_bytecode: HexBytes, abi: ConstructorABI, *args, **kwargs
    ) -> BaseTransaction:
        txn = self.create_transaction(**kwargs)
        txn.data = deployment_bytecode

        # Encode args, if there are any
        if abi:
            txn.data += self.encode_calldata(abi, *args)

        return txn  # type: ignore

    def encode_transaction(
        self,
        address: AddressType,
        abi: MethodABI,
        *args,
        **kwargs,
    ) -> BaseTransaction:
        txn = self.create_transaction(receiver=address, **kwargs)

        # Add method ID
        txn.data = keccak(to_bytes(text=abi.selector))[:4]
        txn.data += self.encode_calldata(abi, *args)

        return txn  # type: ignore

    def create_transaction(self, **kwargs) -> TransactionAPI:
        """
        Returns a transaction using the given constructor kwargs.

        Returns:
            :class:`~ape.api.transactions.TransactionAPI`
        """

        transaction_types = {
            TransactionType.STATIC: StaticFeeTransaction,
            TransactionType.DYNAMIC: DynamicFeeTransaction,
        }

        if "type" in kwargs:
            type_kwarg = kwargs["type"]
            if type_kwarg is None:
                type_kwarg = TransactionType.DYNAMIC.value
            elif isinstance(type_kwarg, int):
                type_kwarg = f"0{type_kwarg}"
            elif isinstance(type_kwarg, bytes):
                type_kwarg = type_kwarg.hex()

            suffix = type_kwarg.replace("0x", "")
            if len(suffix) == 1:
                type_kwarg = f"{type_kwarg.rstrip(suffix)}0{suffix}"

            version_str = add_0x_prefix(HexStr(type_kwarg))
            version = TransactionType(version_str)
        elif "gas_price" in kwargs:
            version = TransactionType.STATIC
        else:
            version = TransactionType.DYNAMIC

        txn_class = transaction_types[version]
        kwargs["type"] = version.value

        if "required_confirmations" not in kwargs or kwargs["required_confirmations"] is None:
            # Attempt to use default required-confirmations from `ape-config.yaml`.
            required_confirmations = 0
            active_provider = self.network_manager.active_provider
            if active_provider:
                required_confirmations = active_provider.network.required_confirmations

            kwargs["required_confirmations"] = required_confirmations

        return txn_class(**kwargs)  # type: ignore

    def decode_logs(self, abi: EventABI, data: List[Dict]) -> Iterator["ContractLog"]:
        if not abi.anonymous:
            event_id_bytes = keccak(to_bytes(text=abi.selector))
            matching_logs = [log for log in data if log["topics"][0] == event_id_bytes]
        else:
            matching_logs = data

        topics_list: List[EventABIType] = []
        data_list: List[EventABIType] = []
        for abi_input in abi.inputs:
            if abi_input.indexed:
                topics_list.append(abi_input)
            else:
                data_list.append(abi_input)

        abi_topics = LogInputABICollection(abi, topics_list)
        abi_data = LogInputABICollection(abi, data_list)

        duplicate_names = set(abi_topics.names).intersection(abi_data.names)
        if duplicate_names:
            duplicate_names_str = ", ".join([n for n in duplicate_names if n])
            raise DecodingError(
                "The following argument names are duplicated "
                f"between event inputs: '{duplicate_names_str}'."
            )

        for log in matching_logs:
            indexed_data = log["topics"] if log.get("anonymous", False) else log["topics"][1:]
            log_data = hexstr_if_str(to_bytes, log["data"])  # type: ignore

            if len(indexed_data) != len(abi_topics.types):
                raise DecodingError(
                    f"Expected '{len(indexed_data)}' log topics.  Got '{len(abi_topics.types)}'."
                )

            decoded_topic_data = [
                decode_single(topic_type, topic_data)  # type: ignore
                for topic_type, topic_data in zip(abi_topics.types, indexed_data)
            ]
            decoded_log_data = decode_abi(abi_data.types, log_data)  # type: ignore
            event_args = dict(
                itertools.chain(
                    zip(abi_topics.names, decoded_topic_data),
                    zip(abi_data.names, decoded_log_data),
                )
            )
            yield ContractLog(  # type: ignore
                name=abi.name,
                index=log["logIndex"],
                event_arguments=event_args,
                transaction_hash=log["transactionHash"],
                block_hash=log["blockHash"],
                block_number=log["blockNumber"],
            )  # type: ignore<|MERGE_RESOLUTION|>--- conflicted
+++ resolved
@@ -1,10 +1,6 @@
 import itertools
-<<<<<<< HEAD
 import re
-from typing import Any, Dict, Iterator, List, Tuple, Union
-=======
 from typing import Any, Dict, Iterator, List, Optional, Tuple, Union
->>>>>>> ac71526a
 
 from eth_abi import decode_abi as abi_decode
 from eth_abi import encode_abi as abi_encode
