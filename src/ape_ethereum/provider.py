import json
import os
import re
import sys
import time
from abc import ABC
from collections.abc import Iterable, Iterator
from concurrent.futures import ThreadPoolExecutor
from copy import copy
from functools import cached_property, wraps
from pathlib import Path
from typing import TYPE_CHECKING, Any, Callable, Optional, Union, cast

import ijson  # type: ignore
import requests
from eth_pydantic_types import HexBytes
<<<<<<< HEAD
from eth_typing import BlockNumber, HexStr
=======
from eth_typing import HexStr
from eth_utils import add_0x_prefix, is_hex, to_hex
>>>>>>> 076c7cda
from evmchains import PUBLIC_CHAIN_META, get_random_rpc
from faster_eth_utils import add_0x_prefix, is_hex, to_hex
from pydantic.dataclasses import dataclass
from requests import HTTPError
from web3 import HTTPProvider, IPCProvider, Web3
from web3 import __version__ as web3_version
from web3.exceptions import ContractLogicError as Web3ContractLogicError
from web3.exceptions import (
    ExtraDataLengthError,
    MethodUnavailable,
    TimeExhausted,
    TransactionNotFound,
)

from ape.types.private_mempool import Bundle, SimulationReport

try:
    from web3.exceptions import Web3RPCError  # type: ignore
except ImportError:
    Web3RPCError = ValueError  # type: ignore

from web3.gas_strategies.rpc import rpc_gas_price_strategy
from web3.middleware.validation import MAX_EXTRADATA_LENGTH
from web3.providers import AutoProvider
from web3.providers.auto import load_provider_from_environment
from web3.types import FeeHistory, RPCEndpoint, TxParams

from ape.api.address import Address
from ape.api.providers import BlockAPI, CallResult, ProviderAPI
from ape.api.transactions import ReceiptAPI, TransactionAPI
from ape.exceptions import (
    _SOURCE_TRACEBACK_ARG,
    _TRACE_ARG,
    ApeException,
    APINotImplementedError,
    BlockNotFoundError,
    ConfigError,
    ContractLogicError,
    ContractNotFoundError,
    OutOfGasError,
    ProviderError,
    ProviderNotConnectedError,
    TransactionError,
    TransactionNotFoundError,
    VirtualMachineError,
)
from ape.logging import logger, sanitize_url
from ape.types.events import ContractLog, LogFilter
from ape.types.gas import AutoGasLimit
from ape.types.trace import SourceTraceback
from ape.utils._web3_compat import ExtraDataToPOAMiddleware, WebsocketProvider
from ape.utils.basemodel import ManagerAccessMixin
from ape.utils.misc import DEFAULT_MAX_RETRIES_TX, gas_estimation_error_message, to_int
from ape.utils.rpc import request_with_retry
from ape_ethereum._print import CONSOLE_ADDRESS, console_contract
from ape_ethereum.trace import CallTrace, TraceApproach, TransactionTrace
from ape_ethereum.transactions import AccessList, AccessListTransaction, TransactionStatusEnum

WEB3_PROVIDER_URI_ENV_VAR_NAME = "WEB3_PROVIDER_URI"

if TYPE_CHECKING:
    from ethpm_types import EventABI

    from ape.api.trace import TraceAPI
    from ape.types.address import AddressType
    from ape.types.vm import BlockID, ContractCode


DEFAULT_PORT = 8545
DEFAULT_HOSTNAME = "localhost"
DEFAULT_HTTP_URI = f"http://{DEFAULT_HOSTNAME}:{DEFAULT_PORT}"
DEFAULT_SETTINGS = {"uri": DEFAULT_HTTP_URI}


def _sanitize_web3_url(msg: str) -> str:
    """Sanitize RPC URI from given log string"""

    # `auto` used by some providers to figure it out automatically
    if "URI: " not in msg or "URI: auto" in msg:
        return msg

    parts = msg.split("URI: ")
    prefix = parts[0].strip()
    rest = parts[1].split(" ")

    # * To remove the `,` from the url http://127.0.0.1:8545,
    if "," in rest[0]:
        rest[0] = rest[0].rstrip(",")
    sanitized_url = sanitize_url(rest[0])
    return f"{prefix} URI: {sanitized_url} {' '.join(rest[1:])}"


def _post_send_transaction(tx: TransactionAPI, receipt: ReceiptAPI):
    """Execute post-transaction ops"""

    # TODO: Optional configuration?
    if tx.receiver and Address(tx.receiver).is_contract:
        # Look for and print any contract logging
        try:
            receipt.show_debug_logs()
        except TransactionNotFound:
            # Receipt never published. Likely failed.
            pass
        except Exception as err:
            # Avoid letting debug logs causes program crashes.
            logger.debug(f"Unable to show debug logs: {err}")

    logger.info(f"Confirmed {receipt.txn_hash} (total fees paid = {receipt.total_fees_paid})")


class Web3Provider(ProviderAPI, ABC):
    """
    A base provider mixin class that uses the
    `web3.py <https://web3py.readthedocs.io/en/stable/>`__ python package.
    """

    _web3: Optional[Web3] = None
    _client_version: Optional[str] = None

    _call_trace_approach: Optional[TraceApproach] = None
    """
    Is ``None`` until known.
    NOTE: This gets set in `ape_ethereum.trace.Trace`.
    """

    _supports_debug_trace_call: Optional[bool] = None

    _transaction_trace_cache: dict[str, TransactionTrace] = {}

    def __new__(cls, *args, **kwargs):
        # Post-connection ops
        def post_connect_hook(connect):
            @wraps(connect)
            def connect_wrapper(self):
                connect(self)
                self._post_connect()

            return connect_wrapper

        # Patching the provider to call a post send_transaction() hook
        def post_tx_hook(send_tx):
            if getattr(send_tx, "_is_post_tx_wrapped", False):
                return send_tx

            @wraps(send_tx)
            def send_tx_wrapper(self, txn: TransactionAPI) -> ReceiptAPI:
                receipt = send_tx(self, txn)
                _post_send_transaction(txn, receipt)
                return receipt

            send_tx_wrapper._is_post_tx_wrapped = True  # type: ignore
            return send_tx_wrapper

        send_tx_wrapper = post_tx_hook(cls.send_transaction)
        connect_wrapper = post_connect_hook(cls.connect)
        cls.send_transaction = send_tx_wrapper  # type: ignore[method-assign]
        cls.connect = connect_wrapper  # type: ignore[method-assign]
        return super().__new__(cls)  # pydantic v2 doesn't want args

    def __init__(self, *args, **kwargs):
        logger.create_logger("web3.RequestManager", handlers=(_sanitize_web3_url,))
        logger.create_logger("web3.providers.HTTPProvider", handlers=(_sanitize_web3_url,))
        super().__init__(*args, **kwargs)

    @property
    def web3(self) -> Web3:
        """
        Access to the ``web3`` object as if you did ``Web3(HTTPProvider(uri))``.
        """

        if web3 := self._web3:
            return web3

        raise ProviderNotConnectedError()

    @property
    def _network_config(self) -> dict:
        config: dict = self.settings.get(self.network.ecosystem.name, None)
        if config is None:
            return {}

        return (config or {}).get(self.network.name) or {}

    def _get_configured_rpc(self, key: str, validator: Callable[[str], bool]) -> Optional[str]:
        # key = "uri", "http_uri", "ws_uri", or "ipc_path"
        settings = self.settings  # Includes self.provider_settings and top-level config.
        result = None
        rpc: str
        if rpc := settings.get(key):
            result = f"{rpc}"

        else:
            # See if it was configured for the network directly.
            config = self._network_config
            if rpc := config.get(key):
                result = f"{rpc}"

        if result:
            if validator(result):
                return result
            else:
                raise ConfigError(f"Invalid {key}: {result}")

        # Not configured by the user.
        return None

    @property
    def _configured_http_uri(self) -> Optional[str]:
        return self._get_configured_rpc("http_uri", _is_http_url)

    @property
    def _configured_ws_uri(self) -> Optional[str]:
        return self._get_configured_rpc("ws_uri", _is_ws_url)

    @property
    def _configured_ipc_path(self) -> Optional[str]:
        return self._get_configured_rpc("ipc_path", _is_ipc_path)

    @property
    def _configured_uri(self) -> Optional[str]:
        for key in ("uri", "url", "ipc_path", "http_uri", "ws_uri"):
            if rpc := self._get_configured_rpc(key, _is_uri):
                return rpc

        return None

    @property
    def _configured_rpc(self) -> Optional[str]:
        """
        First of URI, HTTP_URI, WS_URI, IPC_PATH
        found in the provider_settings or config.
        """

        # NOTE: Even though this only returns 1 value,
        #   each configured URI is passed in to web3 and
        #   will be used as each specific types of data
        #   is requested.
        if rpc := self._configured_uri:
            # The user specifically configured "uri:"
            return rpc

        elif rpc := self._configured_http_uri:
            # Use their configured HTTP URI.
            return rpc

        elif rpc := self._configured_ws_uri:
            # Use their configured WS URI.
            return rpc

        elif rpc := self._configured_ipc_path:
            return rpc

        return None

    def _get_connected_rpc(self, validator: Callable[[str], bool]) -> Optional[str]:
        """
        The connected HTTP URI. If using providers
        like `ape-node`, configure your URI and that will
        be returned here instead.
        """
        if web3 := self._web3:
            if endpoint_uri := getattr(web3.provider, "endpoint_uri", None):
                if isinstance(endpoint_uri, str) and validator(endpoint_uri):
                    return endpoint_uri

        return None

    @property
    def _connected_http_uri(self) -> Optional[str]:
        return self._get_connected_rpc(_is_http_url)

    @property
    def _connected_ws_uri(self) -> Optional[str]:
        return self._get_connected_rpc(_is_ws_url)

    @property
    def _connected_ipc_path(self) -> Optional[str]:
        return self._get_connected_rpc(_is_ipc_path)

    @property
    def _connected_uri(self) -> Optional[str]:
        return self._get_connected_rpc(_is_uri)

    @property
    def uri(self) -> str:
        if rpc := self._connected_uri:
            # The already connected RPC URI.
            return rpc

        elif rpc := self._configured_rpc:
            # Any configured rpc from settings/config.
            return rpc

        elif rpc := self._default_http_uri:
            # Default localhost RPC or random chain from `evmchains`
            # (depending on network).
            return rpc

        # NOTE: Don't use default IPC path here. IPC must be
        #   configured if it is the only RPC.

        raise ProviderError(
            f"Missing URI for network '{self.network.name}' on '{self.network.ecosystem.name}'."
        )

    @property
    def network_choice(self) -> str:
        if uri := self._configured_uri:
            # Ensure anything using the same choice uses the same RPC.
            if self.network.name == "custom":
                # Network was not really specified. Just use URI.
                return uri

            # User is using a value like `ethereum:mainnet:<uri>` or
            # configured the URI in their Ape config.
            return f"{self.network.choice}:{uri}"

        return super().network_choice

    @property
    def http_uri(self) -> Optional[str]:
        if rpc := self._connected_http_uri:
            return rpc

        elif rpc := self._configured_http_uri:
            return rpc

        elif rpc := self._configured_uri:
            if _is_http_url(rpc):
                # "uri" found in config/settings and is WS.
                return rpc

        return self._default_http_uri

    @property
    def _default_http_uri(self) -> Optional[str]:
        if self.network.is_dev:
            # Nothing is configured and we are running geth --dev.
            # Use a default localhost value.
            return DEFAULT_HTTP_URI

        elif env_var := os.getenv(WEB3_PROVIDER_URI_ENV_VAR_NAME):
            # Default Web3 environment variable support that works with web3 out-the-box.
            # Eliminates need for random RPCs and allows usage of this feature. **MUST BE**
            # for the same chain the user is trying to connect to, which requires a bit of a hack.
            # NOTE: We should be able to assume NOT dev here which means chain IDs are hardcoded.
            tmp_w3 = Web3(HTTPProvider(endpoint_uri=env_var))
            if self.network.chain_id == tmp_w3.eth.chain_id:
                return env_var

            # NOTE: We **must** remove the environment variable here or else Ape won't work.
            os.environ.pop(WEB3_PROVIDER_URI_ENV_VAR_NAME, None)
            # Next, drop down and try to use a random RPc from evmchains.

        if rpc := self._get_random_rpc():
            # This works when the network is in `evmchains`.
            return rpc

        return None

    @property
    def ws_uri(self) -> Optional[str]:
        if rpc := self._connected_ws_uri:
            return rpc

        elif rpc := self._configured_ws_uri:
            # "ws_uri" found in config/settings
            return rpc

        elif rpc := self._configured_uri:
            if _is_ws_url(rpc):
                # "uri" found in config/settings and is WS.
                return rpc

        return None

    @property
    def ipc_path(self) -> Optional[Path]:
        if rpc := self._configured_ipc_path:
            # "ipc_path" found in config/settings
            return Path(rpc)

        elif rpc := self._configured_uri:
            if _is_ipc_path(rpc):
                # "uri" found in config/settings and is IPC.
                return Path(rpc)

        return None

    def _get_random_rpc(self) -> Optional[str]:
        if self.network.is_dev:
            return None

        ecosystem = self.network.ecosystem.name
        network = self.network.name

        # Use public RPC if available
        try:
            rpc = get_random_rpc(ecosystem, network)
        except KeyError:
            return None

        def rpc_available(rpc_uri: str) -> bool:
            try:
                return Web3(HTTPProvider(rpc_uri)).is_connected()

            except Exception:
                return False

        retries = 10
        while retries > 0:
            if rpc_available(rpc):
                return rpc

            rpc = get_random_rpc(ecosystem, network)
            logger.warning(f"RPC at '{rpc}' not available, retrying {retries} more times")
            retries -= 1

        return None

    @property
    def client_version(self) -> str:
        if not self._web3:
            return ""

        # NOTE: Gets reset to `None` on `connect()` and `disconnect()`.
        if self._client_version is None:
            self._client_version = self.web3.client_version

        return self._client_version

    @property
    def base_fee(self) -> int:
        try:
            fee_history = self._get_fee_history()
        except Exception as exc:
            logger.debug(
                f"Failed using `eth_feeHistory` for network '{self.network_choice}'. Error: {exc}"
            )
            return self._get_last_base_fee()

        base_fees = fee_history.get("baseFeePerGas") or []
        if base_fees:
            latest_fee = base_fees[-1]
            if latest_fee is not None:
                return to_int(latest_fee)

        # Fallback for non-EIP-1559 chains or missing data
        logger.debug("Insufficient or missing baseFeePerGas. Using fallback base fee.")
        return self._get_last_base_fee()

    @property
    def call_trace_approach(self) -> Optional[TraceApproach]:
        """
        The default tracing approach to use when building up a call-tree.
        By default, Ape attempts to use the faster approach. Meaning, if
        geth-call-tracer or parity are available, Ape will use one of those
        instead of building a call-trace entirely from struct-logs.
        """
        if approach := self._call_trace_approach:
            return approach

        return self.settings.get("call_trace_approach")

    def _get_fee_history(self, block_id: "BlockID" = "latest") -> FeeHistory:
        try:
            return self.web3.eth.fee_history(1, block_id, reward_percentiles=[])  # type: ignore
        except (MethodUnavailable, AttributeError) as err:
            raise APINotImplementedError(str(err)) from err

    def _get_last_base_fee(self) -> int:
        base_fee = self._get_latest_block_rpc().get("baseFeePerGas", None)
        if base_fee is not None:
            return to_int(base_fee)

        raise APINotImplementedError("No base fee found in block.")

    @property
    def is_connected(self) -> bool:
        if self._web3 is None:
            return False

        return self._web3.is_connected()

    @property
    def max_gas(self) -> int:
        return int(self._get_latest_block_rpc()["gasLimit"], 16)

    @cached_property
    def supports_tracing(self) -> bool:
        try:
            # NOTE: Txn hash is purposely not a real hash.
            self.make_request("debug_traceTransaction", ["__CHECK_IF_SUPPORTS_TRACING__"])
        except NotImplementedError:
            return False

        except Exception:
            # We know tracing works because we didn't get a NotImplementedError.
            return True

        return True

    def update_settings(self, new_settings: dict):
        self.disconnect()
        self.provider_settings.update(new_settings)
        self.connect()

    def estimate_gas_cost(self, txn: TransactionAPI, block_id: Optional["BlockID"] = None) -> int:
        # NOTE: Using JSON mode since used as request data.
        txn_dict = txn.model_dump(by_alias=True, mode="json")

        # Force the use of hex values to support a wider range of nodes.
        if isinstance(txn_dict.get("type"), int):
            txn_dict["type"] = to_hex(txn_dict["type"])

        # NOTE: "auto" means to enter this method, so remove it from dict
        if "gas" in txn_dict and (
            txn_dict["gas"] == "auto" or isinstance(txn_dict["gas"], AutoGasLimit)
        ):
            txn_dict.pop("gas")
            # Also pop these, they are overridden by "auto"
            txn_dict.pop("maxFeePerGas", None)
            txn_dict.pop("maxPriorityFeePerGas", None)

        txn_params = cast(TxParams, txn_dict)
        try:
            return self.web3.eth.estimate_gas(txn_params, block_identifier=block_id)
        except (ValueError, Web3ContractLogicError, Web3RPCError) as err:
            # NOTE: Try to use debug_traceCall to obtain a trace.
            #  And the RPC can be very picky with inputs.
            tx_to_trace: dict = {}
            for key, val in txn_params.items():
                if isinstance(val, int):
                    tx_to_trace[key] = hex(val)
                else:
                    tx_to_trace[key] = val

            tx_error = self.get_virtual_machine_error(
                err,
                txn=txn,
                trace=lambda: CallTrace(tx=txn),
                set_ape_traceback=False,
            )

            # If this is the cause of a would-be revert,
            # raise ContractLogicError so that we can confirm tx-reverts.
            if isinstance(tx_error, ContractLogicError):
                raise tx_error from err

            message = gas_estimation_error_message(tx_error)
            raise TransactionError(
                message,
                base_err=tx_error,
                txn=txn,
                source_traceback=lambda: tx_error.source_traceback,
                set_ape_traceback=True,
            ) from err

    @cached_property
    def chain_id(self) -> int:
        default_chain_id = None
        if not self.network.is_adhoc and self.network.is_custom:
            # If using a configured, custom network, the chain ID is hardcoded.
            default_chain_id = self.network.chain_id

        elif not self.network.is_dev and not self.network.is_adhoc:
            # If using a configured public network, the chain ID is hardcoded.
            default_chain_id = self.network.chain_id

        try:
            if hasattr(self.web3, "eth"):
                return self._get_chain_id()

        except ProviderNotConnectedError:
            if default_chain_id is not None:
                return default_chain_id

            raise  # Original error

        except ValueError as err:
            # Possible syncing error.
            raise ProviderError(
                err.args[0].get("message")
                if all((hasattr(err, "args"), err.args, isinstance(err.args[0], dict)))
                else "Error getting chain ID."
            )

        if default_chain_id is not None:
            return default_chain_id

        raise ProviderNotConnectedError()

    @property
    def gas_price(self) -> int:
        price = self.web3.eth.generate_gas_price() or 0
        return to_int(price)

    @property
    def priority_fee(self) -> int:
        try:
            return self.web3.eth.max_priority_fee
        except MethodUnavailable as err:
            # The user likely should be using a more-catered plugin.
            raise APINotImplementedError(
                "eth_maxPriorityFeePerGas not supported in this RPC. Please specify manually."
            ) from err

    def _get_chain_id(self) -> int:
        result = self.make_request("eth_chainId", [])
        return result if isinstance(result, int) else int(result, 16)

    def get_block(self, block_id: "BlockID") -> BlockAPI:
        if isinstance(block_id, str) and block_id.isnumeric():
            block_id = int(block_id)

        try:
            block_data = dict(self.web3.eth.get_block(block_id))
        except Exception as err:
            raise BlockNotFoundError(block_id, reason=str(err)) from err

        return self.network.ecosystem.decode_block(block_data)

    def _get_latest_block(self) -> BlockAPI:
        # perf: By-pass as much as possible since this is a common action.
        data = self._get_latest_block_rpc()
        return self.network.ecosystem.decode_block(data)

    def _get_latest_block_rpc(self) -> dict:
        return self.make_request("eth_getBlockByNumber", ["latest", False])

    def get_nonce(self, address: "AddressType", block_id: Optional["BlockID"] = None) -> int:
        return self.web3.eth.get_transaction_count(address, block_identifier=block_id)

    def get_balance(self, address: "AddressType", block_id: Optional["BlockID"] = None) -> int:
        return self.web3.eth.get_balance(address, block_identifier=block_id)

    def get_code(
        self, address: "AddressType", block_id: Optional["BlockID"] = None
    ) -> "ContractCode":
        return self.web3.eth.get_code(address, block_identifier=block_id)

    def get_storage(
        self, address: "AddressType", slot: int, block_id: Optional["BlockID"] = None
    ) -> HexBytes:
        try:
            return HexBytes(self.web3.eth.get_storage_at(address, slot, block_identifier=block_id))
        except ValueError as err:
            if "RPC Endpoint has not been implemented" in str(err):
                raise APINotImplementedError(str(err)) from err

            raise  # Raise original error

    def get_transaction_trace(self, transaction_hash: str, **kwargs) -> "TraceAPI":
        if transaction_hash in self._transaction_trace_cache:
            return self._transaction_trace_cache[transaction_hash]

        if "call_trace_approach" not in kwargs:
            kwargs["call_trace_approach"] = self.call_trace_approach

        trace = TransactionTrace(transaction_hash=transaction_hash, **kwargs)
        self._transaction_trace_cache[transaction_hash] = trace
        return trace

    def send_call(
        self,
        txn: TransactionAPI,
        block_id: Optional["BlockID"] = None,
        state: Optional[dict] = None,
        **kwargs: Any,
    ) -> HexBytes:
        if block_id is not None:
            kwargs["block_identifier"] = block_id

        if state is not None:
            kwargs["state_override"] = state

        raise_on_revert = kwargs.get("raise_on_revert", txn.raise_on_revert)
        skip_trace = kwargs.pop("skip_trace", False)
        arguments = self._prepare_call(txn, **kwargs)
        if skip_trace:
            return self._eth_call(
                arguments, raise_on_revert=txn.raise_on_revert, skip_trace=skip_trace
            )

        show_gas = kwargs.pop("show_gas_report", False)
        show_trace = kwargs.pop("show_trace", False)

        if self._test_runner is not None:
            track_gas = self._test_runner.gas_tracker.enabled
            track_coverage = self._test_runner.coverage_tracker.enabled
        else:
            track_gas = False
            track_coverage = False

        needs_trace = track_gas or track_coverage or show_gas or show_trace
        if not needs_trace:
            return self._eth_call(arguments, raise_on_revert=raise_on_revert, skip_trace=skip_trace)

        # The user is requesting information related to a call's trace,
        # such as gas usage data.

        # When looking at gas, we cannot use token symbols in enrichment.
        # Else, the table is difficult to understand.
        use_symbol_for_tokens = track_gas or show_gas

        trace = CallTrace(
            tx=arguments[0],
            arguments=arguments[1:],
            use_symbol_for_tokens=use_symbol_for_tokens,
            supports_debug_trace_call=self._supports_debug_trace_call,
        )

        if track_gas and self._test_runner is not None and txn.receiver:
            self._test_runner.gas_tracker.append_gas(trace, txn.receiver)

        if track_coverage and self._test_runner is not None and txn.receiver:
            if contract_type := self.chain_manager.contracts.get(txn.receiver):
                if contract_src := self.local_project._create_contract_source(contract_type):
                    method_id = HexBytes(txn.data)
                    selector = (
                        contract_type.methods[method_id].selector
                        if method_id in contract_type.methods
                        else None
                    )
                    source_traceback = SourceTraceback.create(contract_src, trace, method_id)
                    self._test_runner.coverage_tracker.cover(
                        source_traceback, function=selector, contract=contract_type.name
                    )

        if show_gas:
            trace.show_gas_report()

        if show_trace:
            trace.show()

        return HexBytes(trace.return_value)

    def _eth_call(
        self, arguments: list, raise_on_revert: bool = True, skip_trace: bool = False
    ) -> HexBytes:
        # Force the usage of hex-type to support a wider-range of nodes.
        txn_dict = copy(arguments[0])
        if isinstance(txn_dict.get("type"), int):
            txn_dict["type"] = to_hex(txn_dict["type"])

        # Remove unnecessary values to support a wider-range of nodes.
        txn_dict.pop("chainId", None)

        arguments[0] = txn_dict
        try:
            result = self.make_request("eth_call", arguments)
        except Exception as err:
            contract_address = arguments[0].get("to")
            _lazy_call_trace = _LazyCallTrace(arguments)

            if not skip_trace:
                if address := contract_address:
                    try:
                        contract_type = self.chain_manager.contracts.get(address)
                    except RecursionError:
                        # Occurs when already in the middle of fetching this contract.
                        pass
                    else:
                        _lazy_call_trace.contract_type = contract_type

            vm_err = self.get_virtual_machine_error(
                err,
                trace=lambda: _lazy_call_trace.trace,
                contract_address=contract_address,
                source_traceback=lambda: _lazy_call_trace.source_traceback,
                set_ape_traceback=raise_on_revert,
            )
            if raise_on_revert:
                raise vm_err.with_ape_traceback() from err

            else:
                # Return the failed call result.
                logger.error(vm_err)
                return (
                    CallResult.from_revert(vm_err)
                    if isinstance(vm_err, ContractLogicError)
                    else "0x"
                )

        if "error" in result:
            raise ProviderError(result["error"]["message"])

        return HexBytes(result)

    def _prepare_call(self, txn: Union[dict, TransactionAPI], **kwargs) -> list:
        # NOTE: Using mode="json" because used in request data.
        txn_dict = (
            txn.model_dump(by_alias=True, mode="json") if isinstance(txn, TransactionAPI) else txn
        )
        fields_to_convert = ("data", "chainId", "value")
        for field in fields_to_convert:
            value = txn_dict.get(field)
            if value is not None and not isinstance(value, str):
                txn_dict[field] = to_hex(value)

        # Remove unneeded properties
        txn_dict.pop("gas", None)
        txn_dict.pop("gasLimit", None)
        txn_dict.pop("maxFeePerGas", None)
        txn_dict.pop("maxPriorityFeePerGas", None)
        txn_dict.pop("signature", None)

        # NOTE: Block ID is required so if given None, default to `"latest"`.
        block_identifier = kwargs.pop("block_identifier", kwargs.pop("block_id", None)) or "latest"
        if isinstance(block_identifier, int):
            block_identifier = to_hex(primitive=block_identifier)

        arguments = [txn_dict, block_identifier]
        if "state_override" in kwargs:
            arguments.append(kwargs["state_override"])

        return arguments

    def get_receipt(
        self,
        txn_hash: str,
        required_confirmations: int = 0,
        timeout: Optional[int] = None,
        **kwargs,
    ) -> ReceiptAPI:
        if required_confirmations < 0:
            raise TransactionError("Required confirmations cannot be negative.")

        timeout = (
            timeout if timeout is not None else self.provider.network.transaction_acceptance_timeout
        )
        hex_hash = HexBytes(txn_hash)

        txn: dict = {}
        if transaction := kwargs.get("transaction"):
            # perf: If called `send_transaction()`, we should already have the data!
            txn = (
                transaction
                if isinstance(transaction, dict)
                else transaction.model_dump(by_alias=True, mode="json")
            )

        private = kwargs.get("private")

        try:
            receipt_data = dict(
                self.web3.eth.wait_for_transaction_receipt(hex_hash, timeout=timeout)
            )
        except TimeExhausted as err:
            # Since private transactions can take longer,
            #  return a partial receipt instead of throwing a TimeExhausted error.
            if private:
                # Return with a partial receipt
                data = {
                    "block_number": -1,
                    "required_confirmations": required_confirmations,
                    "txn_hash": txn_hash,
                    "status": TransactionStatusEnum.NO_ERROR,
                    **txn,
                }
                receipt = self._create_receipt(**data)
                return receipt
            msg_str = str(err)
            if f"HexBytes('{txn_hash}')" in msg_str:
                msg_str = msg_str.replace(f"HexBytes('{txn_hash}')", f"'{txn_hash}'")

            raise TransactionNotFoundError(
                transaction_hash=txn_hash, error_message=msg_str
            ) from err

        ecosystem_config = self.network.ecosystem_config
        network_config: dict = ecosystem_config.get(self.network.name, {})
        max_retries = network_config.get("max_get_transaction_retries", DEFAULT_MAX_RETRIES_TX)

        if transaction:
            if "effectiveGasPrice" in receipt_data:
                receipt_data["gasPrice"] = receipt_data["effectiveGasPrice"]

        else:
            for attempt in range(max_retries):
                try:
                    txn = dict(self.web3.eth.get_transaction(HexStr(txn_hash)))
                    break

                except TransactionNotFound:
                    if attempt < max_retries - 1:
                        # Not the last attempt. Wait and then retry.
                        time.sleep(0.5)
                        continue

                    else:
                        # It was the last attempt - raise the exception as-is.
                        raise

        data = {"required_confirmations": required_confirmations, **txn, **receipt_data}
        receipt = self._create_receipt(**data)
        return receipt.await_confirmations()

    def _create_receipt(self, **kwargs) -> ReceiptAPI:
        data = {"provider": self, **kwargs}
        return self.network.ecosystem.decode_receipt(data)

    def get_transactions_by_block(self, block_id: "BlockID") -> Iterator[TransactionAPI]:
        if isinstance(block_id, str):
            block_id = HexStr(block_id)

            if block_id.isnumeric():
                block_id = add_0x_prefix(block_id)

        block = cast(dict, self.web3.eth.get_block(block_id, full_transactions=True))
        for transaction in block.get("transactions", []):
            yield self.network.ecosystem.create_transaction(**transaction)

    def get_transactions_by_account_nonce(
        self,
        account: "AddressType",
        start_nonce: int = 0,
        stop_nonce: int = -1,
    ) -> Iterator[ReceiptAPI]:
        if start_nonce > stop_nonce:
            raise ValueError("Starting nonce cannot be greater than stop nonce for search")

        if not self.network.is_local and (stop_nonce - start_nonce) > 2:
            # NOTE: RPC usage might be acceptable to find 1 or 2 transactions reasonably quickly
            logger.warning(
                "Performing this action is likely to be very slow and may "
                f"use {20 * (stop_nonce - start_nonce)} or more RPC calls. "
                "Consider installing an alternative data query provider plugin."
            )

        yield from self._find_txn_by_account_and_nonce(
            account,
            start_nonce,
            stop_nonce,
            0,  # first block
            self.chain_manager.blocks.head.number or 0,  # last block (or 0 if genesis-only chain)
        )

    def _find_txn_by_account_and_nonce(
        self,
        account: "AddressType",
        start_nonce: int,
        stop_nonce: int,
        start_block: int,
        stop_block: int,
    ) -> Iterator[ReceiptAPI]:
        # binary search between `start_block` and `stop_block` to yield txns from account,
        # ordered from `start_nonce` to `stop_nonce`

        if start_block == stop_block:
            # Honed in on one block where there's a delta in nonce, so must be the right block
            for txn in self.get_transactions_by_block(stop_block):
                assert isinstance(txn.nonce, int)  # NOTE: just satisfying mypy here
                if txn.sender == account and txn.nonce >= start_nonce:
                    yield self.get_receipt(to_hex(txn.txn_hash))

            # Nothing else to search for

        else:
            # Break up into smaller chunks
            # NOTE: biased to `stop_block`
            block_number = start_block + (stop_block - start_block) // 2 + 1
            txn_count_prev_to_block = self.web3.eth.get_transaction_count(account, block_number - 1)

            if start_nonce < txn_count_prev_to_block:
                yield from self._find_txn_by_account_and_nonce(
                    account,
                    start_nonce,
                    min(txn_count_prev_to_block - 1, stop_nonce),  # NOTE: In case >1 txn in block
                    start_block,
                    block_number - 1,
                )

            if txn_count_prev_to_block <= stop_nonce:
                yield from self._find_txn_by_account_and_nonce(
                    account,
                    max(start_nonce, txn_count_prev_to_block),  # NOTE: In case >1 txn in block
                    stop_nonce,
                    block_number,
                    stop_block,
                )

    def poll_blocks(
        self,
        stop_block: Optional[int] = None,
        required_confirmations: Optional[int] = None,
        new_block_timeout: Optional[int] = None,
    ) -> Iterator[BlockAPI]:
        # Wait half the time as the block time
        # to get data faster.
        block_time = self.network.block_time
        wait_time = block_time / 2

        # The timeout occurs when there is no chain activity
        # after a certain time.
        timeout = (
            (10.0 if self.network.is_dev else 50 * block_time)
            if new_block_timeout is None
            else new_block_timeout
        )

        # Only yield confirmed blocks.
        if required_confirmations is None:
            required_confirmations = self.network.required_confirmations

        @dataclass
        class YieldAction:
            hash: bytes
            number: int
            time: float

        # Pretend we _did_ yield the last confirmed item, for logic's sake.
        fake_last_block = self.get_block(self.web3.eth.block_number - required_confirmations)
        last_num = fake_last_block.number or 0
        last_hash = fake_last_block.hash or HexBytes(0)
        last: YieldAction = YieldAction(number=last_num, hash=last_hash, time=time.time())

        # A helper method for various points of ensuring we didn't receive a timeout.
        def assert_chain_activity():
            time_waiting = time.time() - last.time
            if time_waiting > timeout:
                raise ProviderError("Timed out waiting for next block.")

        # Begin the daemon.
        while True:
            # The next block we want is simply 1 after the last.
            next_block = last.number + 1
            head = self._get_latest_block()
            try:
                if head.number is None or head.hash is None:
                    raise ProviderError("Head block has no number or hash.")

                # Use an "adjusted" head, based on the required confirmations.
                adjusted_head = self.get_block(head.number - required_confirmations)
                if adjusted_head.number is None or adjusted_head.hash is None:
                    raise ProviderError("Adjusted head block has no number or hash.")

            except Exception:
                # TODO: I did encounter this sometimes in a re-org, needs better handling
                # and maybe bubbling up the block number/hash exceptions above.
                assert_chain_activity()
                continue

            if adjusted_head.number == last.number and adjusted_head.hash == last.hash:
                # The chain has not moved! Verify we have activity.
                assert_chain_activity()
                time.sleep(wait_time)
                continue

            elif adjusted_head.number < last.number or (
                adjusted_head.number == last.number and adjusted_head.hash != last.hash
            ):
                # Re-org detected! Error and catch up the chain.
                logger.error(
                    "Chain has reorganized since returning the last block. "
                    "Try adjusting the required network confirmations."
                )
                # Catch up the chain by setting the "next" to this tiny head.
                next_block = adjusted_head.number

                last.time = time.time()
                # NOTE: Drop down to code outside switch-of-ifs

            elif adjusted_head.number < next_block:
                # Wait for the next block.
                # But first, let's make sure the chain is still active.
                assert_chain_activity()
                time.sleep(wait_time)
                continue

            # NOTE: Should only get here if yielding blocks!
            #  Either because it is finally time or because a re-org allows us.
            for block_idx in range(next_block, adjusted_head.number + 1):
                block = self.get_block(block_idx)
                if block.number is None or block.hash is None:
                    raise ProviderError("Block has no number or hash.")

                # Set the last action, used for checking timeouts and re-orgs.
                last = YieldAction(number=block.number, hash=block.hash, time=time.time())

                yield block

                # This is the point at which the daemon will end,
                # provided the user passes in a `stop_block` arg.
                if stop_block is not None and block.number >= stop_block:
                    return

    def poll_logs(
        self,
        stop_block: Optional[int] = None,
        address: Optional["AddressType"] = None,
        topics: Optional[list[Union[str, list[str]]]] = None,
        required_confirmations: Optional[int] = None,
        new_block_timeout: Optional[int] = None,
        events: Optional[list["EventABI"]] = None,
    ) -> Iterator[ContractLog]:
        events = events or []
        if required_confirmations is None:
            required_confirmations = self.network.required_confirmations

        if stop_block is not None:
            if stop_block <= (self._get_latest_block().number or 0):
                raise ValueError("'stop' argument must be in the future.")

        for block in self.poll_blocks(stop_block, required_confirmations, new_block_timeout):
            if block.number is None:
                raise ValueError("Block number cannot be None")

            log_params: dict[str, Any] = {
                "start_block": block.number,
                "stop_block": block.number,
                "events": events,
            }
            if address is not None:
                log_params["addresses"] = [address]
            if topics is not None:
                log_params["topic_filter"] = topics

            log_filter = LogFilter(**log_params)
            yield from self.get_contract_logs(log_filter)

    def block_ranges(self, start: int = 0, stop: Optional[int] = None, page: Optional[int] = None):
        if stop is None:
            stop = self.chain_manager.blocks.height
        if page is None:
            page = self.block_page_size

        for start_block in range(start, stop + 1, page):
            stop_block = min(stop, start_block + page - 1)
            yield start_block, stop_block

    def get_contract_logs(self, log_filter: LogFilter) -> Iterator[ContractLog]:
        height = self.chain_manager.blocks.height
        start_block = log_filter.start_block
        stop_block_arg = log_filter.stop_block if log_filter.stop_block is not None else height
        stop_block = min(stop_block_arg, height)
        block_ranges = self.block_ranges(start_block, stop_block, self.block_page_size)

        def fetch_log_page(block_range):
            start, stop = block_range
            update = {"start_block": start, "stop_block": stop}
            page_filter = log_filter.model_copy(update=update)

            # NOTE: Using JSON mode since used as request data.
            filter_params = page_filter.model_dump(mode="json")
            logs = self.make_request("eth_getLogs", [filter_params])
            return self.network.ecosystem.decode_logs(logs, *log_filter.events)

        with ThreadPoolExecutor(self.concurrency) as pool:
            for page in pool.map(fetch_log_page, block_ranges):
                yield from page

    def prepare_transaction(self, txn: TransactionAPI) -> TransactionAPI:
        # NOTE: Use "expected value" for Chain ID, so if it doesn't match actual, we raise
        txn.chain_id = self.network.chain_id

        from ape_ethereum.transactions import StaticFeeTransaction, TransactionType

        txn_type = TransactionType(txn.type)
        if (
            txn_type in (TransactionType.STATIC, TransactionType.ACCESS_LIST)
            and isinstance(txn, StaticFeeTransaction)
            and txn.gas_price is None
        ):
            txn.gas_price = self.gas_price
        elif txn_type in (
            TransactionType.DYNAMIC,
            TransactionType.SHARED_BLOB,
            TransactionType.SET_CODE,
        ):
            if txn.max_priority_fee is None:
                txn.max_priority_fee = self.priority_fee

            if txn.max_fee is None:
                multiplier = self.network.base_fee_multiplier
                txn.max_fee = int(self.base_fee * multiplier + txn.max_priority_fee)

            # else: Assume user specified the correct amount or txn will fail and waste gas

        if txn_type is TransactionType.ACCESS_LIST and isinstance(txn, AccessListTransaction):
            if not txn.access_list:
                try:
                    txn.access_list = self.create_access_list(txn)
                except APINotImplementedError:
                    pass

        gas_limit = self.network.gas_limit if txn.gas_limit is None else txn.gas_limit
        if gas_limit in (None, "auto") or isinstance(gas_limit, AutoGasLimit):
            multiplier = (
                gas_limit.multiplier
                if isinstance(gas_limit, AutoGasLimit)
                else self.network.auto_gas_multiplier
            )
            if multiplier != 1.0:
                gas = min(int(self.estimate_gas_cost(txn) * multiplier), self.max_gas)
            else:
                gas = self.estimate_gas_cost(txn)

            txn.gas_limit = gas

        elif gas_limit == "max":
            txn.gas_limit = self.max_gas

        elif gas_limit is not None and isinstance(gas_limit, int):
            txn.gas_limit = gas_limit

        if txn.required_confirmations is None:
            txn.required_confirmations = self.network.required_confirmations
        elif not isinstance(txn.required_confirmations, int) or txn.required_confirmations < 0:
            raise TransactionError("'required_confirmations' must be a positive integer.")

        return txn

    def send_transaction(self, txn: TransactionAPI) -> ReceiptAPI:
        vm_err = None
        txn_data = None
        raise_on_revert = txn.raise_on_revert

        try:
            txn_hash = self._send_transaction(txn)
        except (Web3RPCError, Web3ContractLogicError) as err:
            vm_err = self.get_virtual_machine_error(
                err, txn=txn, set_ape_traceback=txn.raise_on_revert
            )
            if raise_on_revert:
                raise vm_err from err
            else:
                txn_hash = to_hex(txn.txn_hash)

        required_confirmations = (
            txn.required_confirmations
            if txn.required_confirmations is not None
            else self.network.required_confirmations
        )
        txn_data = txn_data or txn.model_dump(by_alias=True, mode="json")

        # Signature is excluded from the model fields, so we have to include it manually.
        txn_data["signature"] = txn.signature

        manual_mining = not getattr(self, "auto_mine", True)
        if vm_err or manual_mining:
            receipt = self._create_receipt(
                block_number=-1,  # Not in a block.
                error=vm_err,
                required_confirmations=required_confirmations,
                status=TransactionStatusEnum.FAILING if vm_err else TransactionStatusEnum.NO_ERROR,
                txn_hash=txn_hash,
                **txn_data,
            )
        else:
            receipt = self.get_receipt(
                txn_hash,
                required_confirmations=required_confirmations,
                transaction=txn_data,
            )

        # NOTE: Ensure to cache even the failed receipts.
        # NOTE: Caching must happen before error enrichment.
        self.chain_manager.history.append(receipt)

        if receipt.failed:
            # For some reason, some nodes have issues with integer-types.
            if isinstance(txn_data.get("type"), int):
                txn_data["type"] = to_hex(txn_data["type"])

            # NOTE: For some reason, some providers have issues with
            #   `nonce`, it's not needed anyway.
            txn_data.pop("nonce", None)

            # Signature causes issues when making call (instead of tx)
            txn_data.pop("signature", None)

            # NOTE: Using JSON mode since used as request data.
            txn_params = cast(TxParams, txn_data)

            # Replay txn to get revert reason
            try:
                self.web3.eth.call(txn_params)
            except Exception as err:
                vm_err = self.get_virtual_machine_error(
                    err, txn=txn, set_ape_traceback=raise_on_revert
                )
                receipt.error = vm_err
                if raise_on_revert:
                    raise vm_err from err

            if raise_on_revert:
                # If we get here, for some reason the tx-replay did not produce
                # a VM error.
                receipt.raise_for_status()

        if receipt.error:
            logger.error(receipt.error)

        return receipt

    def _send_transaction(self, txn: TransactionAPI) -> str:
        txn_hash = None
        if txn.sender is not None and txn.signature is None:
            # Missing signature, user likely trying to use an unlocked account.
            attempt_send = True
            if (
                self.network.is_dev
                and txn.sender not in self.account_manager.test_accounts._impersonated_accounts
            ):
                try:
                    self.account_manager.test_accounts.impersonate_account(txn.sender)
                except NotImplementedError:
                    # Unable to impersonate. Try sending as raw-tx.
                    attempt_send = False

            if attempt_send:
                # For some reason, some nodes have issues with integer-types.
                txn_data = {
                    k: to_hex(v) if isinstance(v, int) else v
                    for k, v in txn.model_dump(by_alias=True, mode="json").items()
                }
                tx_params = cast(TxParams, txn_data)
                txn_hash = to_hex(self.web3.eth.send_transaction(tx_params))
            # else: attempt raw tx

        if txn_hash is None:
            txn_hash = to_hex(self.web3.eth.send_raw_transaction(txn.serialize_transaction()))

        return txn_hash

    def _post_connect(self):
        # Register the console contract for trace enrichment
        self.chain_manager.contracts.cache_contract_type(
            CONSOLE_ADDRESS,
            console_contract,
            ecosystem_key=self.network.ecosystem.name,
            network_key=self.network.name,
        )

    def make_request(self, rpc: str, parameters: Optional[Iterable] = None) -> Any:
        return request_with_retry(lambda: self._make_request(rpc, parameters=parameters))

    def _make_request(self, rpc: str, parameters: Optional[Iterable] = None) -> Any:
        parameters = parameters or []
        try:
            result = self.web3.provider.make_request(RPCEndpoint(rpc), parameters)
        except HTTPError as err:
            if "method not allowed" in str(err).lower():
                raise APINotImplementedError(
                    f"RPC method '{rpc}' is not implemented by this node instance."
                )

            elif err.response.status_code == 429:
                raise  # Raise as-is so rate-limit handling picks it up.

            elif json_data := err.response.json():
                message = json_data.get("error", json_data).get("message", json_data)
                raise ProviderError(message) from err

            raise ProviderError(str(err)) from err

        if "error" in result:
            error = result["error"]
            message = (
                error["message"] if isinstance(error, dict) and "message" in error else str(error)
            )

            if (
                "does not exist/is not available" in str(message)
                or re.match(r"[m|M]ethod .*?not found", message)
                or message.startswith("Unknown RPC Endpoint")
                or "RPC Endpoint has not been implemented" in message
                or message == "unimplemented"
            ):
                raise APINotImplementedError(
                    f"RPC method '{rpc}' is not implemented by this node instance."
                )

            raise ProviderError(message)

        elif "result" in result:
            return result.get("result", {})

        return result

    def stream_request(self, method: str, params: Iterable, iter_path: str = "result.item"):
        if not (uri := self.http_uri):
            raise ProviderError("This provider has no HTTP URI and is unable to stream requests.")

        payload = {"jsonrpc": "2.0", "id": 1, "method": method, "params": params}
        results = ijson.sendable_list()
        coroutine = ijson.items_coro(results, iter_path)
        resp = requests.post(uri, json=payload, stream=True)
        resp.raise_for_status()

        for chunk in resp.iter_content(chunk_size=2**17):
            coroutine.send(chunk)
            yield from results
            del results[:]

    def create_access_list(
        self, transaction: TransactionAPI, block_id: Optional["BlockID"] = None
    ) -> list[AccessList]:
        """
        Get the access list for a transaction use ``eth_createAccessList``.

        Args:
            transaction (:class:`~ape.api.transactions.TransactionAPI`): The
              transaction to check.
            block_id (:class:`~ape.types.BlockID`): Optionally specify a block
              ID. Defaults to using the latest block.

        Returns:
            list[:class:`~ape_ethereum.transactions.AccessList`]
        """
        # NOTE: Using JSON mode since used in request data.
        tx_dict = transaction.model_dump(by_alias=True, mode="json", exclude={"chain_id"})
        tx_dict_converted = {}
        for key, val in tx_dict.items():
            if isinstance(val, int):
                # This RPC requires hex-str values.
                if val > 0:
                    tx_dict_converted[key] = to_hex(val)
                # else: 0-values cause problems.

            else:
                tx_dict_converted[key] = val

        if not tx_dict_converted.get("to") and tx_dict.get("data") in (None, "0x"):
            # Contract creation with no data, can skip.
            return []

        arguments: list = [tx_dict_converted]
        if block_id is not None:
            arguments.append(block_id)

        result = self.make_request("eth_createAccessList", arguments)
        return [AccessList.model_validate(x) for x in result.get("accessList", [])]

    def get_virtual_machine_error(self, exception: Exception, **kwargs) -> VirtualMachineError:
        txn = kwargs.get("txn")
        if isinstance(exception, Web3ContractLogicError):
            # This happens from `assert` or `require` statements.
            return self._handle_execution_reverted(exception, **kwargs)

        if not len(exception.args):
            return VirtualMachineError(base_err=exception, **kwargs)

        err_data = exception.args[0] if (hasattr(exception, "args") and exception.args) else None
        if isinstance(err_data, str) and "execution reverted" in err_data:
            return self._handle_execution_reverted(exception, **kwargs)

        elif not isinstance(err_data, dict):
            # Maybe it is a JSON-str.
            # NOTE: For some reason, it comes back with single quotes though.
            try:
                err_data = json.loads(str(err_data or "").replace("'", '"'))
            except Exception:
                return VirtualMachineError(base_err=exception, **kwargs)

        if not (err_msg := err_data.get("message")):
            return VirtualMachineError(base_err=exception, **kwargs)

        elif txn is not None and "nonce too low" in str(err_msg):
            txn = cast(TransactionAPI, txn)
            new_err_msg = f"Nonce '{txn.nonce}' is too low"
            return VirtualMachineError(
                new_err_msg, base_err=exception, code=err_data.get("code"), **kwargs
            )

        elif "out of gas" in str(err_msg) or "intrinsic gas too low" in str(err_msg):
            return OutOfGasError(code=err_data.get("code"), base_err=exception, **kwargs)

        return VirtualMachineError(str(err_msg), code=(err_data or {}).get("code"), **kwargs)

    def _handle_execution_reverted(
        self,
        exception: Union[Exception, str],
        txn: Optional[TransactionAPI] = None,
        trace: _TRACE_ARG = None,
        contract_address: Optional["AddressType"] = None,
        source_traceback: _SOURCE_TRACEBACK_ARG = None,
        set_ape_traceback: Optional[bool] = None,
    ) -> ContractLogicError:
        if hasattr(exception, "args") and len(exception.args) == 2:
            message = exception.args[0].replace("execution reverted: ", "")
            data = exception.args[1]
        else:
            message = str(exception).split(":")[-1].strip()
            data = None

        params: dict = {
            "trace": trace,
            "contract_address": contract_address,
            "source_traceback": source_traceback,
        }
        if set_ape_traceback is not None:
            params["set_ape_traceback"] = set_ape_traceback

        no_reason = message == "execution reverted"

        if isinstance(exception, Web3ContractLogicError) and no_reason:
            # Check for custom exception data and use that as the message instead.
            # This allows compiler exception enrichment to function.
            if data != "no data" and is_hex(data):
                message = add_0x_prefix(data)

            else:
                if trace is None and txn is not None:
                    trace = self.provider.get_transaction_trace(to_hex(txn.txn_hash))

                if trace is not None:
                    if callable(trace):
                        trace = params["trace"] = trace()
                    else:
                        trace = trace

                    if trace is not None and (revert_message := trace.revert_message):
                        message = revert_message
                        no_reason = False

        result = (
            ContractLogicError(txn=txn, **params)
            if no_reason
            else ContractLogicError(
                base_err=exception if isinstance(exception, Exception) else None,
                revert_message=message,
                txn=txn,
                **params,
            )
        )
        enriched = self.compiler_manager.enrich_error(result)

        # Show call trace if possible.
        if trace := _get_trace_from_revert_kwargs(trace=trace, txn=enriched):
            trace.show()

        return enriched


# Abstracted for unit-testing.
def _get_trace_from_revert_kwargs(**kwargs) -> Optional["TraceAPI"]:
    trace = kwargs.get("trace")
    txn = kwargs.get("txn")

    if trace and callable(trace):
        trace = trace()

    if not trace and (txn := txn):
        if isinstance(txn, TransactionAPI):
            if txn.receipt:
                return txn.receipt.trace

            # Calls it from the provider.
            return txn.trace

        elif isinstance(txn, ReceiptAPI):
            return txn.trace

    return trace


class EthereumNodeProvider(Web3Provider, ABC):
    # optimal values for geth
    block_page_size: int = 5000
    concurrency: int = 16

    name: str = "node"

    # NOTE: Appends user-agent to base User-Agent string.
    request_header: dict = {"User-Agent": f"EthereumNodeProvider/web3.py/{web3_version}"}

    @property
    def connection_str(self) -> str:
        return self.uri or f"{self.ipc_path}"

    @property
    def connection_id(self) -> Optional[str]:
        return f"{self.network_choice}:{self.uri}"

    @property
    def _clean_uri(self) -> str:
        uri = f"{self.uri}"
        return sanitize_url(uri) if _is_http_url(uri) or _is_ws_url(uri) else uri

    @property
    def data_dir(self) -> Path:
        if self.settings.data_dir:
            return self.settings.data_dir.expanduser()

        return _get_default_data_dir()

    @property
    def ipc_path(self) -> Optional[Path]:
        if path := super().ipc_path:
            return path

        # Default (used by geth-process).
        return self.data_dir / "geth.ipc"

    @cached_property
    def has_poa_history(self) -> bool:
        """
        ``True`` if detected any PoA history. If the chain was _ever_ PoA, the special
        middleware is needed for web3.py. Provider plugins use this property when
        creating Web3 instances.
        """
        findings = False
        for option in ("earliest", "latest"):
            try:
                block = self.web3.eth.get_block(option)  # type: ignore[arg-type]

            except ExtraDataLengthError:
                findings = True
                break

            except Exception:
                # Some chains are "light" and we may not be able to detect
                # if it needs PoA middleware.
                continue

            else:
                findings = (
                    "proofOfAuthorityData" in block
                    or len(block.get("extraData", "")) > MAX_EXTRADATA_LENGTH
                )
                if findings:
                    break

        return findings

    @cached_property
    def _ots_api_level(self) -> Optional[int]:
        # NOTE: Returns None when OTS namespace is not enabled.
        try:
            result = self.make_request("ots_getApiLevel")
        except (NotImplementedError, ApeException, ValueError):
            return None

        if isinstance(result, int):
            return result

        elif isinstance(result, str) and result.isnumeric():
            return int(result)

        return None

    def _set_web3(self):
        # Clear cached version when connecting to another URI.
        self._client_version = None
        headers = self.network_manager.get_request_headers(
            self.network.ecosystem.name, self.network.name, self.name
        )
        self._web3 = _create_web3(
            http_uri=self.http_uri,
            ipc_path=self.ipc_path,
            ws_uri=self.ws_uri,
            request_kwargs={"headers": headers},
        )

    def _complete_connect(self):
        client_version = self.client_version.lower()
        if "geth" in client_version:
            self._log_connection("Geth")
        elif "reth" in client_version:
            self._log_connection("Reth")
        elif "erigon" in client_version:
            self._log_connection("Erigon")
            self.concurrency = 8
            self.block_page_size = 40_000
        elif "nethermind" in client_version:
            self._log_connection("Nethermind")
            self.concurrency = 32
            self.block_page_size = 50_000
        else:
            client_name = client_version.partition("/")[0]
            logger.info(f"Connecting to a '{client_name}' node.")

        if not self.network.is_dev:
            self.web3.eth.set_gas_price_strategy(rpc_gas_price_strategy)

        if self.has_poa_history and ExtraDataToPOAMiddleware not in self.web3.middleware_onion:
            self.web3.middleware_onion.inject(ExtraDataToPOAMiddleware, layer=0)

        chain_id = self.chain_id
        self.network.verify_chain_id(chain_id)

        # Correct network name, if using custom-URL approach.
        if self.network.name == "custom":
            for ecosystem_name, network in PUBLIC_CHAIN_META.items():
                for network_name, meta in network.items():
                    if "chainId" not in meta or meta["chainId"] != chain_id:
                        continue

                    # Network found.
                    self.network.name = network_name
                    self.network.ecosystem.name = ecosystem_name
                    break

    def disconnect(self):
        self._call_trace_approach = None
        self._web3 = None
        self._client_version = None

    def _log_connection(self, client_name: str):
        msg = f"Connecting to existing {client_name.strip()} node at"

        suffix = (
            self.ipc_path.as_posix().replace(Path.home().as_posix(), "$HOME")
            if self.ipc_path is not None and self.ipc_path.exists()
            else self._clean_uri
        )
        logger.info(f"{msg} {suffix}.")

    def ots_get_contract_creator(self, address: "AddressType") -> Optional[dict]:
        if self._ots_api_level is None:
            return None

        result = self.make_request("ots_getContractCreator", [address])
        if result is None:
            # NOTE: Skip the explorer part of the error message via `has_explorer=True`.
            raise ContractNotFoundError(address, True, self.network_choice)

        return result

    def _get_contract_creation_receipt(self, address: "AddressType") -> Optional[ReceiptAPI]:
        if result := self.ots_get_contract_creator(address):
            tx_hash = result["hash"]
            return self.get_receipt(tx_hash)

        return None

    def connect(self):
        self._set_web3()
        if not self.is_connected:
            uri = self._clean_uri
            message = f"No (supported) node found on '{uri}'."
            raise ProviderError(message)

        self._complete_connect()

    def simulate_transaction_bundle(
        self, bundle: Bundle, sim_overrides: Optional[dict] = None
    ) -> SimulationReport:
        """
        Submit a bundle and get the simulation result.

        Args:
            bundle (:class:`~ape.types.private_mempool.Bundle`) A bundle of transactions to send to the matchmaker.
            sim_overrides (dict | None) Optional fields to override simulation state.

        Returns:
            :class:`~ape.types.private_mempool.SimulationReport`
        """
        bundle_request = {"bundle": bundle.model_dump(), "simOverrides": sim_overrides or {}}
        result = self.provider.make_request("mev_simBundle", bundle_request)
        return SimulationReport.model_validate(result)


def _create_web3(
    http_uri: Optional[str] = None,
    ipc_path: Optional[Path] = None,
    ws_uri: Optional[str] = None,
    request_kwargs: Optional[dict] = None,
):
    # NOTE: This list is ordered by try-attempt.
    # Try ENV, then IPC, and then HTTP last.
    providers: list = [load_provider_from_environment]
    if ipc := ipc_path:
        providers.append(lambda: IPCProvider(ipc_path=ipc))
    if http := http_uri:
        request_kwargs = request_kwargs or {}
        if "timeout" not in request_kwargs:
            request_kwargs["timeout"] = 30 * 60

        providers.append(lambda: HTTPProvider(endpoint_uri=http, request_kwargs=request_kwargs))
    if ws := ws_uri:
        providers.append(lambda: WebsocketProvider(endpoint_uri=ws))

    provider = AutoProvider(potential_providers=providers)

    return Web3(provider, middleware=[])


def _get_default_data_dir() -> Path:
    # Modified from web3.py package to always return IPC even when none exist.
    if sys.platform == "darwin":
        return Path.home() / "Library" / "Ethereum"

    elif sys.platform.startswith("linux") or sys.platform.startswith("freebsd"):
        return Path.home() / "ethereum"

    elif sys.platform == "win32":
        return Path(os.path.join("\\\\", ".", "pipe"))

    else:
        raise ValueError(
            f"Unsupported platform '{sys.platform}'.  Only darwin/linux/win32/"
            "freebsd are supported.  You must specify the data_dir."
        )


def _is_uri(val: str) -> bool:
    return _is_http_url(val) or _is_ws_url(val) or _is_ipc_path(val)


def _is_http_url(val: str) -> bool:
    return val.startswith("https://") or val.startswith("http://")


def _is_ws_url(val: str) -> bool:
    return val.startswith("wss://") or val.startswith("ws://")


def _is_ipc_path(val: Union[str, Path]) -> bool:
    return f"{val}".endswith(".ipc")


class _LazyCallTrace(ManagerAccessMixin):
    def __init__(self, eth_call_args: list):
        self._arguments = eth_call_args

        self.contract_type = None

    @cached_property
    def trace(self) -> CallTrace:
        return CallTrace(
            tx=self._arguments[0], arguments=self._arguments[1:], use_tokens_for_symbols=True
        )

    @cached_property
    def source_traceback(self) -> Optional[SourceTraceback]:
        ct = self.contract_type
        if ct is None:
            return None

        method_id = self._arguments[0].get("data", "")[:10] or None
        if ct and method_id:
            if contract_src := self.local_project._create_contract_source(ct):
                return SourceTraceback.create(contract_src, self.trace, method_id)

        return None<|MERGE_RESOLUTION|>--- conflicted
+++ resolved
@@ -14,12 +14,7 @@
 import ijson  # type: ignore
 import requests
 from eth_pydantic_types import HexBytes
-<<<<<<< HEAD
 from eth_typing import BlockNumber, HexStr
-=======
-from eth_typing import HexStr
-from eth_utils import add_0x_prefix, is_hex, to_hex
->>>>>>> 076c7cda
 from evmchains import PUBLIC_CHAIN_META, get_random_rpc
 from faster_eth_utils import add_0x_prefix, is_hex, to_hex
 from pydantic.dataclasses import dataclass
