--- conflicted
+++ resolved
@@ -5,13 +5,10 @@
 from abc import ABC
 from collections.abc import Iterator
 from concurrent.futures import ThreadPoolExecutor
+from copy import copy
 from functools import cached_property, wraps
 from pathlib import Path
-<<<<<<< HEAD
 from typing import Any, Iterable, Optional, Union, cast
-=======
-from typing import Any, Dict, Iterator, List, Optional, Union, cast
->>>>>>> 0881b5ec
 
 import ijson  # type: ignore
 import requests
@@ -384,11 +381,7 @@
         self,
         txn: TransactionAPI,
         block_id: Optional[BlockID] = None,
-<<<<<<< HEAD
         state: Optional[dict] = None,
-=======
-        state: Optional[Dict] = None,
->>>>>>> 0881b5ec
         **kwargs: Any,
     ) -> HexBytes:
         if block_id is not None:
@@ -455,7 +448,6 @@
 
         return HexBytes(trace.return_value)
 
-<<<<<<< HEAD
     def _eth_call(self, arguments: list) -> HexBytes:
         # Force the usage of hex-type to support a wider-range of nodes.
         txn_dict = copy(arguments[0])
@@ -466,9 +458,7 @@
         txn_dict.pop("chainId", None)
 
         arguments[0] = txn_dict
-=======
-    def _eth_call(self, arguments: List) -> HexBytes:
->>>>>>> 0881b5ec
+
         try:
             result = self.make_request("eth_call", arguments)
         except Exception as err:
@@ -490,15 +480,8 @@
 
         return HexBytes(result)
 
-<<<<<<< HEAD
     def _prepare_call(self, txn: TransactionAPI, **kwargs) -> list:
         txn_dict = txn.model_dump(by_alias=True, mode="json")
-=======
-    def _prepare_call(self, txn: TransactionAPI, **kwargs) -> List:
-        txn_dict = (
-            txn.model_dump(by_alias=True, mode="json") if isinstance(txn, TransactionAPI) else txn
-        )
->>>>>>> 0881b5ec
         fields_to_convert = ("data", "chainId", "value")
         for field in fields_to_convert:
             value = txn_dict.get(field)
@@ -543,7 +526,6 @@
             msg_str = str(err)
             if f"HexBytes('{txn_hash}')" in msg_str:
                 msg_str = msg_str.replace(f"HexBytes('{txn_hash}')", f"'{txn_hash}'")
-<<<<<<< HEAD
 
             raise TransactionNotFoundError(
                 transaction_hash=txn_hash, error_message=msg_str
@@ -551,15 +533,6 @@
 
         ecosystem_config = self.network.ecosystem_config.model_dump(by_alias=True, mode="json")
         network_config: dict = ecosystem_config.get(self.network.name, {})
-=======
-
-            raise TransactionNotFoundError(
-                transaction_hash=txn_hash, error_message=msg_str
-            ) from err
-
-        ecosystem_config = self.network.ecosystem_config.model_dump(by_alias=True, mode="json")
-        network_config: Dict = ecosystem_config.get(self.network.name, {})
->>>>>>> 0881b5ec
         max_retries = network_config.get("max_get_transaction_retries", DEFAULT_MAX_RETRIES_TX)
         txn = {}
         for attempt in range(max_retries):
@@ -993,11 +966,7 @@
         # Register the console contract for trace enrichment
         self.chain_manager.contracts._cache_contract_type(CONSOLE_ADDRESS, console_contract)
 
-<<<<<<< HEAD
     def make_request(self, rpc: str, parameters: Optional[Iterable] = None) -> Any:
-=======
-    def make_request(self, rpc: str, parameters: Optional[List] = None) -> Any:
->>>>>>> 0881b5ec
         parameters = parameters or []
         coroutine = self.web3.provider.make_request(RPCEndpoint(rpc), parameters)
         result = run_until_complete(coroutine)
@@ -1319,11 +1288,7 @@
 
         return None
 
-<<<<<<< HEAD
     def stream_request(self, method: str, params: Iterable, iter_path: str = "result.item"):
-=======
-    def stream_request(self, method: str, params: List, iter_path: str = "result.item"):
->>>>>>> 0881b5ec
         payload = {"jsonrpc": "2.0", "id": 1, "method": method, "params": params}
         results = ijson.sendable_list()
         coroutine = ijson.items_coro(results, iter_path)
