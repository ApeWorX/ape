--- conflicted
+++ resolved
@@ -12,34 +12,24 @@
 CORE_PLUGINS = {p for p in __modules__ if p != "ape"}
 
 
-<<<<<<< HEAD
-def _pip_freeze_grep_ape() -> List[str]:
+def _pip_freeze_plugins() -> List[str]:
     # NOTE: This uses 'pip' subprocess because often we have installed
     # in the same process and this session's site-packages won't know about it yet.
     output = subprocess.check_output([sys.executable, "-m", "pip", "freeze"])
-    if output:
-        return [p for p in output.decode().split("\n") if p.startswith("ape-")]
-=======
-def is_plugin_installed(plugin: str) -> bool:
-    plugin = plugin.replace("_", "-")
-    pip_freeze_output_lines = [
-        r
-        for r in subprocess.check_output([sys.executable, "-m", "pip", "freeze"])
-        .decode()
-        .split("\n")
-        if r
+    lines = [
+        p
+        for p in output.decode().split("\n")
+        if p.startswith("ape-") or (p.startswith("-e") and "ape-" in p)
     ]
 
-    for package in pip_freeze_output_lines:
-        if package.split("==")[0] == plugin:
-            return True
-        elif package.split(".git")[0].split("/")[-1] == plugin:
-            return True
+    new_lines = []
+    for package in lines:
+        if "==" in package:
+            new_lines.append(package)
+        elif "-e" in package:
+            new_lines.append(package.split(".git")[0].split("/")[-1])
 
-    return False
->>>>>>> 40ddb64c
-
-    return []
+    return new_lines
 
 
 class ApePlugin:
@@ -49,6 +39,11 @@
         self.module_name = f"ape_{self.name.replace('-', '_')}"  # 'ape_plugin_name'
         self.version_to_install = version_to_install
         self.current_version = get_package_version(self.package_name)
+
+    def __str__(self):
+        return (
+            self.name if not self.version_to_install else f"{self.name}=={self.version_to_install}"
+        )
 
     @classmethod
     def from_dict(cls, data: Dict) -> "ApePlugin":
@@ -81,18 +76,24 @@
         return pip_str
 
     @property
+    def can_install(self) -> bool:
+        requesting_different_version = (
+            self.version_to_install is not None and self.version_to_install != self.current_version
+        )
+        return not self.is_installed or requesting_different_version
+
+    @property
     def is_part_of_core(self) -> bool:
         return self.module_name in CORE_PLUGINS
 
     @property
     def is_installed(self) -> bool:
-        ape_packages = [r.split("==")[0] for r in _pip_freeze_grep_ape()]
-        breakpoint()
+        ape_packages = [r.split("==")[0] for r in _pip_freeze_plugins()]
         return self.package_name in ape_packages
 
     @property
     def pip_freeze_version(self) -> Optional[str]:
-        for package in _pip_freeze_grep_ape():
+        for package in _pip_freeze_plugins():
             parts = package.split("==")
             if len(parts) != 2:
                 continue
@@ -122,18 +123,27 @@
             self._log_errors_occurred("installing")
             return False
         else:
-            self._log_success("installed")
+            plugin_id = f"{self._plugin.name}=={self._plugin.pip_freeze_version}"
+            self._logger.success(f"Plugin '{plugin_id}' has been installed.")
             return True
 
     def handle_upgrade_result(self, result, version_before: str) -> bool:
         if result != 0:
             self._log_errors_occurred("upgrading")
             return False
-        elif version_before == self._plugin.pip_freeze_version:
+
+        pip_freeze_version = self._plugin.pip_freeze_version
+        if version_before == pip_freeze_version or not pip_freeze_version:
             # Nothing to do and not failures.
+            self._logger.info(
+                f"'{self._plugin.name}' already has version '{self._plugin.version_to_install}'."
+            )
             return True
         else:
-            self._log_success("upgraded")
+            self._logger.success(
+                f"Plugin '{self._plugin.name}' has been "
+                f"upgraded to version {self._plugin.pip_freeze_version}."
+            )
             return True
 
     def handle_uninstall_result(self, result) -> bool:
@@ -144,14 +154,11 @@
             self._log_errors_occurred("uninstalling")
             return False
         else:
-            self._log_success("uninstalled")
+            self._logger.success(f"Plugin '{self._plugin.name}' has been uninstalled.")
             return True
 
-    def _log_success(self, verb: str):
-        self._logger.success(f"Plugin '{self._plugin.name}' has been {verb}.")
-
     def _log_errors_occurred(self, verb: str):
-        self._logger.error(f"Errors occurred when {verb} '{self._plugin.name}'.")
+        self._logger.error(f"Errors occurred when {verb} '{self._plugin}'.")
 
     def _log_modify_failed(self, verb: str):
-        self._logger.error(f"Failed to {verb} plugin '{self._plugin.name}.")+        self._logger.error(f"Failed to {verb} plugin '{self._plugin}.")