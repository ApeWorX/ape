import shutil
from pathlib import Path
from typing import Dict, Mapping, Optional, Union
from urllib.parse import urlparse

from eth_utils import to_wei
from evm_trace import (
    CallTreeNode,
    ParityTraceList,
    get_calltree_from_geth_trace,
    get_calltree_from_parity_trace,
)
from geth import LoggingMixin  # type: ignore
from geth.accounts import ensure_account_exists  # type: ignore
from geth.chain import initialize_chain  # type: ignore
from geth.process import BaseGethProcess  # type: ignore
from geth.wrapper import construct_test_chain_kwargs  # type: ignore
from pydantic import Extra
from requests.exceptions import ConnectionError
from web3 import HTTPProvider, Web3
from web3.gas_strategies.rpc import rpc_gas_price_strategy
from web3.middleware import geth_poa_middleware
from web3.types import NodeInfo

from ape.api import PluginConfig, UpstreamProvider, Web3Provider
from ape.api.networks import LOCAL_NETWORK_NAME
from ape.exceptions import ProviderError
from ape.logging import logger
from ape.utils import extract_nested_value, generate_dev_accounts

DEFAULT_SETTINGS = {"uri": "http://localhost:8545"}


class EphemeralGeth(LoggingMixin, BaseGethProcess):
    """
    A developer-configured geth that only exists until disconnected.
    """

    def __init__(
        self,
        base_directory: Path,
        hostname: str,
        port: int,
        mnemonic: str,
        number_of_accounts: int,
        chain_id: int = 1337,
        initial_balance: Union[str, int] = to_wei(10000, "ether"),
    ):
        self.data_dir = base_directory / "dev"
        self._hostname = hostname
        self._port = port
        geth_kwargs = construct_test_chain_kwargs(
            data_dir=self.data_dir,
            rpc_addr=hostname,
            rpc_port=port,
            network_id=chain_id,
        )

        # Ensure a clean data-dir.
        self._clean()

        sealer = ensure_account_exists(**geth_kwargs).decode().replace("0x", "")
        accounts = generate_dev_accounts(mnemonic, number_of_accounts=number_of_accounts)
        genesis_data: Dict = {
            "overwrite": True,
            "coinbase": "0x0000000000000000000000000000000000000000",
            "difficulty": "0x0",
            "extraData": f"0x{'0' * 64}{sealer}{'0' * 130}",
            "config": {
                "chainId": chain_id,
                "gasLimit": 0,
                "homesteadBlock": 0,
                "difficulty": "0x0",
                "eip150Block": 0,
                "eip155Block": 0,
                "eip158Block": 0,
                "byzantiumBlock": 0,
                "constantinopleBlock": 0,
                "petersburgBlock": 0,
                "istanbulBlock": 0,
                "berlinBlock": 0,
                "londonBlock": 0,
                "clique": {"period": 0, "epoch": 30000},
            },
            "alloc": {a.address: {"balance": str(initial_balance)} for a in accounts},
        }

        def make_logs_paths(stream_name: str):
            path = base_directory / "geth-logs" / f"{stream_name}_{self._port}"
            path.parent.mkdir(exist_ok=True, parents=True)
            return path

        initialize_chain(genesis_data, **geth_kwargs)

        super().__init__(
            geth_kwargs,
            stdout_logfile_path=make_logs_paths("stdout"),
            stderr_logfile_path=make_logs_paths("stderr"),
        )

    def connect(self):
        logger.info(f"Starting geth with RPC address '{self._hostname}:{self._port}'.")
        self.start()
        self.wait_for_rpc(timeout=60)

    def disconnect(self):
        if self.is_running:
            self.stop()

        self._clean()

    def _clean(self):
        if self.data_dir.exists():
            shutil.rmtree(self.data_dir)


class GethNetworkConfig(PluginConfig):
    # Make sure you are running the right networks when you try for these
    mainnet: dict = DEFAULT_SETTINGS.copy()
    ropsten: dict = DEFAULT_SETTINGS.copy()
    rinkeby: dict = DEFAULT_SETTINGS.copy()
    kovan: dict = DEFAULT_SETTINGS.copy()
    goerli: dict = DEFAULT_SETTINGS.copy()
    # Make sure to run via `geth --dev` (or similar)
    local: dict = DEFAULT_SETTINGS.copy()


class NetworkConfig(PluginConfig):
    ethereum: GethNetworkConfig = GethNetworkConfig()

    class Config:
        extra = Extra.allow


class GethNotInstalledError(ConnectionError):
    def __init__(self):
        super().__init__(
            "geth is not installed and there is no local provider running.\n"
            "Things you can do:\n"
            "\t1. Install geth and try again\n"
            "\t2. Run geth separately and try again\n"
            "\t3. Use a different ape provider plugin"
        )


class GethProvider(Web3Provider, UpstreamProvider):
    _geth: Optional[EphemeralGeth] = None

    @property
    def uri(self) -> str:
        ecosystem_config = self.config.dict().get(self.network.ecosystem.name, None)
        if ecosystem_config is None:
            return DEFAULT_SETTINGS["uri"]

        network_config = ecosystem_config.get(self.network.name)
        return network_config.get("uri", DEFAULT_SETTINGS["uri"])

    @property
    def connection_str(self) -> str:
        return self.uri

    @property
    def _node_info(self) -> Optional[NodeInfo]:
        try:
            return self.web3.geth.admin.node_info()
        except ValueError:
            # Unsupported API in user's geth.
            return None

    def connect(self):
        self._web3 = Web3(HTTPProvider(self.uri))

        if not self._web3.isConnected():
            if self.network.name != LOCAL_NETWORK_NAME:
                raise ProviderError(
                    f"When running on network '{self.network.name}', "
                    f"the Geth plugin expects the Geth process to already "
                    f"be running on '{self.uri}'."
                )

            # Start an ephemeral geth process.
            parsed_uri = urlparse(self.uri)

            if parsed_uri.hostname not in ("localhost", "127.0.0.1"):
                raise ConnectionError(f"Unable to connect web3 to {parsed_uri.hostname}.")

            if not shutil.which("geth"):
                raise GethNotInstalledError()

            # Use mnemonic from test config
            config_manager = self.network.config_manager
            test_config = config_manager.get_config("test")
            mnemonic = test_config["mnemonic"]
            num_of_accounts = test_config["number_of_accounts"]

            self._geth = EphemeralGeth(
                self.data_folder,
                parsed_uri.hostname,
                parsed_uri.port,
                mnemonic,
                number_of_accounts=num_of_accounts,
            )
            self._geth.connect()

            if not self._web3.isConnected():
                self._geth.disconnect()
                raise ConnectionError("Unable to connect to locally running geth.")
        else:
            client_version = self._web3.clientVersion

            if "geth" in client_version.lower():
                logger.info(f"Connecting to existing Geth node at '{self.uri}'.")
            else:
                network_name = client_version.split("/")[0]
                logger.warning(f"Connecting Geth plugin to non-Geth network '{network_name}'.")

        self._web3.eth.set_gas_price_strategy(rpc_gas_price_strategy)

        def is_poa() -> bool:
            node_info: Mapping = self._node_info or {}
            chain_config = extract_nested_value(node_info, "protocols", "eth", "config")
            return chain_config is not None and "clique" in chain_config

        # If network is rinkeby, goerli, or kovan (PoA test-nets)
        if self._web3.eth.chain_id in (4, 5, 42) or is_poa():
            self._web3.middleware_onion.inject(geth_poa_middleware, layer=0)

        if self.network.name != LOCAL_NETWORK_NAME and self.network.chain_id != self.chain_id:
            raise ProviderError(
                "HTTP Connection does not match expected chain ID. "
                f"Are you connected to '{self.network.name}'?"
            )

    def disconnect(self):
        if self._geth is not None:
            self._geth.disconnect()
            self._geth = None

        # Must happen after geth.disconnect()
<<<<<<< HEAD
        self._web3 = None  # type: ignore

    def estimate_gas_cost(self, txn: TransactionAPI) -> int:
        try:
            return super().estimate_gas_cost(txn)
        except ValueError as err:
            tx_error = self.get_virtual_machine_error(err)

            # If this is the cause of a would-be revert,
            # raise ContractLogicError so that we can confirm tx-reverts.
            if isinstance(tx_error, ContractLogicError):
                raise tx_error from err

            message = gas_estimation_error_message(tx_error)
            raise TransactionError(base_err=tx_error, message=message) from err

    @property
    def _node_info(self) -> Optional[NodeInfo]:
        try:
            return self.web3.geth.admin.node_info()
        except ValueError:
            # Unsupported API in user's geth.
            return None

    def send_call(self, txn: TransactionAPI) -> bytes:
        try:
            return super().send_call(txn)
        except ValueError as err:
            raise self.get_virtual_machine_error(err) from err

    def send_transaction(self, txn: TransactionAPI) -> ReceiptAPI:
        try:
            receipt = super().send_transaction(txn)
        except ValueError as err:
            raise self.get_virtual_machine_error(err) from err

        receipt.raise_for_status()
        return receipt

    def get_call_tree(self, txn_hash: str, **root_node_kwargs) -> CallTreeNode:
        try:
            data = self.web3.manager.request_blocking("trace_transaction", [txn_hash])
            traces = ParityTraceList.parse_obj(data)
            return get_calltree_from_parity_trace(traces)
        except ValueError:
            logger.info("trace api not supported, falling back to debug trace api")
            frames = self.get_transaction_trace(txn_hash)
            return get_calltree_from_geth_trace(frames, **root_node_kwargs)
=======
        self._web3 = None  # type: ignore
>>>>>>> 203b33b3
<|MERGE_RESOLUTION|>--- conflicted
+++ resolved
@@ -237,45 +237,7 @@
             self._geth = None
 
         # Must happen after geth.disconnect()
-<<<<<<< HEAD
         self._web3 = None  # type: ignore
-
-    def estimate_gas_cost(self, txn: TransactionAPI) -> int:
-        try:
-            return super().estimate_gas_cost(txn)
-        except ValueError as err:
-            tx_error = self.get_virtual_machine_error(err)
-
-            # If this is the cause of a would-be revert,
-            # raise ContractLogicError so that we can confirm tx-reverts.
-            if isinstance(tx_error, ContractLogicError):
-                raise tx_error from err
-
-            message = gas_estimation_error_message(tx_error)
-            raise TransactionError(base_err=tx_error, message=message) from err
-
-    @property
-    def _node_info(self) -> Optional[NodeInfo]:
-        try:
-            return self.web3.geth.admin.node_info()
-        except ValueError:
-            # Unsupported API in user's geth.
-            return None
-
-    def send_call(self, txn: TransactionAPI) -> bytes:
-        try:
-            return super().send_call(txn)
-        except ValueError as err:
-            raise self.get_virtual_machine_error(err) from err
-
-    def send_transaction(self, txn: TransactionAPI) -> ReceiptAPI:
-        try:
-            receipt = super().send_transaction(txn)
-        except ValueError as err:
-            raise self.get_virtual_machine_error(err) from err
-
-        receipt.raise_for_status()
-        return receipt
 
     def get_call_tree(self, txn_hash: str, **root_node_kwargs) -> CallTreeNode:
         try:
@@ -285,7 +247,4 @@
         except ValueError:
             logger.info("trace api not supported, falling back to debug trace api")
             frames = self.get_transaction_trace(txn_hash)
-            return get_calltree_from_geth_trace(frames, **root_node_kwargs)
-=======
-        self._web3 = None  # type: ignore
->>>>>>> 203b33b3
+            return get_calltree_from_geth_trace(frames, **root_node_kwargs)