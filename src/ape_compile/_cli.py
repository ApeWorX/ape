--- conflicted
+++ resolved
@@ -38,13 +38,8 @@
         cli_ctx.logger.warning("No 'contracts/' directory detected")
         return
 
-<<<<<<< HEAD
-    ext_with_missing_compilers = project.extensions_with_missing_compilers
+    ext_with_missing_compilers = cli_ctx.project.extensions_with_missing_compilers
     ext_given = [p.suffix for p in file_paths if p]
-=======
-    ext_with_missing_compilers = cli_ctx.project.extensions_with_missing_compilers
-    ext_given = [p.suffix for p in file_paths]
->>>>>>> 7a0d21f4
     if ext_with_missing_compilers:
         extensions = (
             [e for e in ext_given if e in ext_with_missing_compilers]
@@ -55,11 +50,7 @@
         message = f"No compilers detected for the following extensions: {extensions_str}"
         cli_ctx.logger.warning(message)
 
-<<<<<<< HEAD
-    contract_types = project.load_contracts(file_paths=file_paths, use_cache=use_cache)
-=======
-    contract_types = cli_ctx.project.load_contracts(use_cache)
->>>>>>> 7a0d21f4
+    contract_types = cli_ctx.project.load_contracts(file_paths=file_paths, use_cache=use_cache)
 
     if display_size:
         _display_byte_code_sizes(cli_ctx, contract_types)
