import sys
from importlib import import_module
from pathlib import Path

import click

from ape import config
from ape.cli import NetworkBoundCommand, ape_cli_context, network_option
from ape.utils import get_relative_path
from ape_console._cli import console

# TODO: Migrate this to a CLI toolkit under ``ape``


def _run_script(cli_ctx, script_path, interactive=False):
    script_path = get_relative_path(script_path, Path.cwd())
    script_parts = script_path.parts[:-1]

    if any(p == ".." for p in script_parts):
        cli_ctx.abort("Cannot execute script from outside current directory")

    # Add to Python path so we can search for the given script to import
    sys.path.append(str(script_path.parent.resolve()))

    # Load the python module to find our hook functions
    try:
        py_module = import_module(script_path.stem)
    except Exception as err:
        cli_ctx.logger.error_from_exception(err, f"Exception while executing script: {script_path}")
        sys.exit(1)

    finally:
        # Undo adding the path to make sure it's not permanent
        sys.path.remove(str(script_path.parent.resolve()))

    # Execute the hooks
    if hasattr(py_module, "cli"):
        # TODO: Pass context to ``cli`` before calling it
        py_module.cli()

    elif hasattr(py_module, "main"):
        # NOTE: ``main()`` accepts no arguments
        py_module.main()

    else:
        cli_ctx.abort("No `main` or `cli` method detected")

    if interactive:
        return console()


@click.command(cls=NetworkBoundCommand, short_help="Run scripts from the `scripts` folder")
@click.argument("scripts", nargs=-1)
@click.option(
    "-i",
    "--interactive",
    is_flag=True,
    default=False,
    help="Drop into interactive console session after running",
)
@ape_cli_context()
@network_option
def cli(cli_ctx, scripts, interactive, network):
    """
    NAME - Path or script name (from ``scripts/`` folder)

    Run scripts from the ``scripts`` folder. A script must either define a ``main()`` method,
    or define an import named ``cli`` that is a ``click.Command`` or ``click.Group`` object.
    ``click.Group`` and ``click.Command`` objects will be provided with additional context, which
    will be injected dynamically during script execution. The dynamically injected objects are
    the exports from the ``ape`` top-level package (similar to how the console works)
    """
    if not scripts:
        cli_ctx.abort("Must provide at least one script name or path")

    scripts_folder = config.PROJECT_FOLDER / "scripts"

    # Generate the lookup based on all the scripts defined in the project's ``scripts/`` folder
    # NOTE: If folder does not exist, this will be empty (same as if there are no files)
    available_scripts = {p.stem: p.resolve() for p in scripts_folder.glob("*.py")}

    for name in scripts:
        if Path(name).exists():
            script_file = Path(name).resolve()

        elif not scripts_folder.exists():
<<<<<<< HEAD
            cli_ctx.abort("No `scripts/` directory detected to run script.")
=======
            cli_ctx.abort("No 'scripts/' directory detected to run script.")
>>>>>>> 4f907ff8

        elif name not in available_scripts:
            cli_ctx.abort(f"No script named '{name}' detected in scripts folder.")

        else:
            script_file = available_scripts[name]

        # noinspection PyUnboundLocalVariable
        _run_script(cli_ctx, script_file, interactive)<|MERGE_RESOLUTION|>--- conflicted
+++ resolved
@@ -84,11 +84,7 @@
             script_file = Path(name).resolve()
 
         elif not scripts_folder.exists():
-<<<<<<< HEAD
-            cli_ctx.abort("No `scripts/` directory detected to run script.")
-=======
             cli_ctx.abort("No 'scripts/' directory detected to run script.")
->>>>>>> 4f907ff8
 
         elif name not in available_scripts:
             cli_ctx.abort(f"No script named '{name}' detected in scripts folder.")
