--- conflicted
+++ resolved
@@ -147,12 +147,9 @@
     contract_address: Optional[str] = None
     block_number: int
     data: bytes = b""
-<<<<<<< HEAD
-=======
     gas_limit: int
     gas_price: int
     gas_used: int
->>>>>>> 1c273539
     logs: List[dict] = []
     nonce: Optional[int] = None
     receiver: str
