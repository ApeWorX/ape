import sys
import time
from typing import IO, TYPE_CHECKING, Iterator, List, Optional, Union

<<<<<<< HEAD
from eth_abi import decode_abi
=======
from ethpm_types import HexBytes
>>>>>>> c74f3fb8
from ethpm_types.abi import EventABI
from evm_trace import TraceFrame
from pydantic.fields import Field
from rich.console import Console as RichConsole
from tqdm import tqdm  # type: ignore

from ape.api.explorers import ExplorerAPI
from ape.exceptions import TransactionError
from ape.logging import logger
from ape.types import ContractLog, TransactionSignature
from ape.utils import (
    BaseInterfaceModel,
    CallTraceParser,
    TraceColor,
    abstractmethod,
    cached_iterator,
)

if TYPE_CHECKING:
    from ape.contracts import ContractEvent


class TransactionAPI(BaseInterfaceModel):
    """
    An API class representing a transaction.
    Ecosystem plugins implement one or more of transaction APIs
    depending on which schemas they permit,
    such as typed-transactions from `EIP-1559 <https://eips.ethereum.org/EIPS/eip-1559>`__.
    """

    chain_id: int = Field(0, alias="chainId")
    receiver: Optional[str] = Field(None, alias="to")
    sender: Optional[str] = Field(None, alias="from")
    gas_limit: Optional[int] = Field(None, alias="gas")
    nonce: Optional[int] = None  # NOTE: `Optional` only to denote using default behavior
    value: int = 0
    data: bytes = b""
    type: Union[int, bytes, str]
    max_fee: Optional[int] = None
    max_priority_fee: Optional[int] = None

    # If left as None, will get set to the network's default required confirmations.
    required_confirmations: Optional[int] = Field(None, exclude=True)

    signature: Optional[TransactionSignature] = Field(exclude=True)

    class Config:
        allow_population_by_field_name = True

    @property
    def total_transfer_value(self) -> int:
        """
        The total amount of WEI that a transaction could use.
        Useful for determining if an account balance can afford
        to submit the transaction.
        """
        if self.max_fee is None:
            raise TransactionError(message="Max fee must not be null.")

        return self.value + self.max_fee

    @abstractmethod
    def serialize_transaction(self) -> bytes:
        """
        Serialize the transaction
        """

    def __repr__(self) -> str:
        data = self.dict()
        params = ", ".join(f"{k}={v}" for k, v in data.items())
        return f"<{self.__class__.__name__} {params}>"

    def __str__(self) -> str:
        data = self.dict()
        if len(data["data"]) > 9:
            data["data"] = (
                "0x" + bytes(data["data"][:3]).hex() + "..." + bytes(data["data"][-3:]).hex()
            )
        else:
            data["data"] = "0x" + bytes(data["data"]).hex()
        params = "\n  ".join(f"{k}: {v}" for k, v in data.items())
        return f"{self.__class__.__name__}:\n  {params}"

    @abstractmethod
    def txn_hash(self) -> HexBytes:
        """
        The hash of the transaction.
        """


class ConfirmationsProgressBar:
    """
    A progress bar tracking the confirmations of a transaction.
    """

    def __init__(self, confirmations: int):
        self._req_confs = confirmations
        self._bar = tqdm(range(confirmations))
        self._confs = 0

    def __enter__(self):
        self._update_bar(0)
        return self

    def __exit__(self, exc_type, exc_val, exc_tb):
        self._bar.close()

    @property
    def confs(self) -> int:
        """
        The number of confirmations that have occurred.

        Returns:
            int: The total number of confirmations that have occurred.
        """
        return self._confs

    @confs.setter
    def confs(self, new_value):
        if new_value == self._confs:
            return

        diff = new_value - self._confs
        self._confs = new_value
        self._update_bar(diff)

    def _update_bar(self, amount: int):
        self._set_description()
        self._bar.update(amount)
        self._bar.refresh()

    def _set_description(self):
        self._bar.set_description(f"Confirmations ({self._confs}/{self._req_confs})")


class ReceiptAPI(BaseInterfaceModel):
    """
    An abstract class to represent a transaction receipt. The receipt
    contains information about the transaction, such as the status
    and required confirmations.

    **NOTE**: Use a ``required_confirmations`` of ``0`` in your transaction
    to not wait for confirmations.

    Get a receipt by making transactions in ``ape``, such as interacting with
    a :class:`ape.contracts.base.ContractInstance`.
    """

    contract_address: Optional[str] = None
    block_number: int
    data: bytes = b""
    gas_limit: int
    gas_price: int
    gas_used: int
    logs: List[dict] = []
    nonce: Optional[int] = None
    receiver: str
    required_confirmations: int = 0
    sender: str
    status: int
    txn_hash: str
    value: int = 0

    def __repr__(self) -> str:
        return f"<{self.__class__.__name__} {self.txn_hash}>"

    @property
    def failed(self) -> bool:
        """
        Whether the receipt represents a failing transaction.
        Ecosystem plugins override this property when their receipts
        are able to be failing.
        """

        return False

    @property
    @abstractmethod
    def ran_out_of_gas(self) -> bool:
        """
        Check if a transaction has ran out of gas and failed.

        Returns:
            bool:  ``True`` when the transaction failed and used the
            same amount of gas as the given ``gas_limit``.
        """

    @cached_iterator
    def trace(self) -> Iterator[TraceFrame]:
        """
        The trace of the transaction, if available from your provider.
        """
        return self.provider.get_transaction_trace(txn_hash=self.txn_hash)

    @property
    def _explorer(self) -> Optional[ExplorerAPI]:
        return self.provider.network.explorer

    @property
    def _block_time(self) -> int:
        return self.provider.network.block_time

    @property
    def _confirmations_occurred(self) -> int:
        latest_block = self.provider.get_block("latest")

        if latest_block.number is None:
            return 0

        return latest_block.number - self.block_number

    def raise_for_status(self):
        """
        Handle provider-specific errors regarding a non-successful
        :class:`~api.providers.TransactionStatusEnum`.
        """

    def decode_logs(self, abi: Union[EventABI, "ContractEvent"]) -> Iterator[ContractLog]:
        """
        Decode the logs on the receipt.

        Args:
            abi (``EventABI``): The ABI of the event to decode into logs.

        Returns:
            Iterator[:class:`~ape.types.ContractLog`]
        """
        if not isinstance(abi, EventABI):
            abi = abi.abi

        yield from self.provider.network.ecosystem.decode_logs(abi, self.logs)

    def await_confirmations(self) -> "ReceiptAPI":
        """
        Wait for a transaction to be considered confirmed.

        Returns:
            :class:`~ape.api.ReceiptAPI`: The receipt that is now confirmed.
        """

        try:
            self.raise_for_status()
        except TransactionError:
            # Skip waiting for confirmations when the transaction has failed.
            return self

        # Wait for nonce from provider to increment.
        sender_nonce = self.provider.get_nonce(self.sender)
        iterations_timeout = 20
        iteration = 0

        while sender_nonce == self.nonce:  # type: ignore
            time.sleep(1)
            sender_nonce = self.provider.get_nonce(self.sender)
            iteration += 1
            if iteration == iterations_timeout:
                raise TransactionError(message="Timeout waiting for sender's nonce to increase.")

        if self.required_confirmations == 0:
            # The transaction might not yet be confirmed but
            # the user is aware of this. Or, this is a development environment.
            return self

        confirmations_occurred = self._confirmations_occurred
        if confirmations_occurred >= self.required_confirmations:
            return self

        # If we get here, that means the transaction has been recently submitted.
        log_message = f"Submitted {self.txn_hash}"
        if self._explorer:
            explorer_url = self._explorer.get_transaction_url(self.txn_hash)
            if explorer_url:
                log_message = f"{log_message}\n{self._explorer.name} URL: {explorer_url}"

        logger.info(log_message)

        with ConfirmationsProgressBar(self.required_confirmations) as progress_bar:
            while confirmations_occurred < self.required_confirmations:
                confirmations_occurred = self._confirmations_occurred
                progress_bar.confs = confirmations_occurred

                if confirmations_occurred == self.required_confirmations:
                    break

                time_to_sleep = int(self._block_time / 2)
                time.sleep(time_to_sleep)

        return self

    def show_trace(self, verbose: bool = False, file: IO[str] = sys.stdout):
        """
        Display the complete sequence of contracts and methods called during
        the transaction.

        Args:
            verbose (bool): Set to ``True`` to include more information.
            file (IO[str]): The file to send output to. Defaults to stdout.
        """
        tree_factory = CallTraceParser(self, verbose=verbose)
        call_tree = self.provider.get_call_tree(self.txn_hash)
        root = tree_factory.parse_as_tree(call_tree)
        console = RichConsole(file=file)
        console.print(f"Call trace for [bold blue]'{self.txn_hash}'[/]")

        if call_tree.failed:
            default_message = "reverted without message"
            if not call_tree.returndata.hex().startswith(
                "0x08c379a00000000000000000000000000000000000000000000000000000000000000020"
            ):
                suffix = default_message
            else:
                decoded_result = decode_abi(("string",), call_tree.returndata[4:])
                if len(decoded_result) == 1:
                    suffix = f'reverted with message: "{decoded_result[0]}"'
                else:
                    suffix = default_message

            console.print(f"[bold red]{suffix}[/]")

        console.print(f"txn.origin=[{TraceColor.CONTRACTS}]{self.sender}[/]")
        console.print(root)<|MERGE_RESOLUTION|>--- conflicted
+++ resolved
@@ -2,11 +2,8 @@
 import time
 from typing import IO, TYPE_CHECKING, Iterator, List, Optional, Union
 
-<<<<<<< HEAD
 from eth_abi import decode_abi
-=======
 from ethpm_types import HexBytes
->>>>>>> c74f3fb8
 from ethpm_types.abi import EventABI
 from evm_trace import TraceFrame
 from pydantic.fields import Field
