--- conflicted
+++ resolved
@@ -9,7 +9,7 @@
 from eth_abi.exceptions import InsufficientDataBytes
 from eth_utils import humanize_hash, is_hex_address
 from ethpm_types.abi import EventABI, MethodABI
-from evm_trace import CallTreeNode, CallType, TraceFrame, get_calltree_from_trace
+from evm_trace import CallTreeNode, CallType, TraceFrame
 from hexbytes import HexBytes
 from pydantic.fields import Field
 from rich.console import Console as RichConsole
@@ -155,16 +155,9 @@
     contract_address: Optional[str] = None
     block_number: int
     data: bytes = b""
-<<<<<<< HEAD
-    gas_used: int
-    gas_limit: int
-    gas_price: int
-=======
     gas_limit: int
     gas_price: int
     gas_used: int
->>>>>>> 39a2dcb4
-    input_data: str = ""
     logs: List[dict] = []
     nonce: Optional[int] = None
     receiver: str
@@ -300,15 +293,7 @@
             file (IO[str]): The file to send output to. Defaults to stdout.
         """
         tree_factory = CallTraceParser(self, verbose=verbose)
-        root_node_kwargs = {
-            "gas_cost": self.gas_used,
-            "gas_limit": self.gas_limit,
-            "address": self.receiver,
-            "calldata": self.input_data,
-            "value": self.value,
-            "call_type": CallType.MUTABLE,
-        }
-        call_tree = get_calltree_from_trace(self.trace, **root_node_kwargs)
+        call_tree = self.provider.get_call_tree(self.txn_hash)
         root = tree_factory.parse_as_tree(call_tree)
         console = RichConsole(file=file)
         console.print(f"Call trace for [bold blue]'{self.txn_hash}'[/]")
@@ -520,7 +505,7 @@
         method = f"[{_TraceColor.METHODS}]{self.method_name}[/]"
         call_path = f"{contract}.{method}"
 
-        if self.call_type == CallType.DELEGATE:
+        if self.call_type == CallType.DELEGATECALL:
             call_path = f"[orange](delegate)[/] {call_path}"
 
         arguments_str = self._build_arguments_str()
