--- conflicted
+++ resolved
@@ -1265,22 +1265,6 @@
 
         return VirtualMachineError(str(err_msg), code=err_data.get("code"), **kwargs)
 
-<<<<<<< HEAD
-
-def _handle_execution_reverted(
-    exception: Union[Exception, str],
-    txn: Optional[TransactionAPI] = None,
-    trace: Optional[Iterator[TraceFrame]] = None,
-    contract_address: Optional[AddressType] = None,
-) -> ContractLogicError:
-    message = str(exception).split(":")[-1].strip()
-    params: Dict = {"trace": trace, "contract_address": contract_address}
-    return (
-        ContractLogicError(txn=txn, **params)
-        if message == "execution reverted"
-        else ContractLogicError(revert_message=message, txn=txn, **params)
-    )
-=======
     def _handle_execution_reverted(
         self,
         exception: Union[Exception, str],
@@ -1296,7 +1280,6 @@
             else ContractLogicError(revert_message=message, txn=txn, **params)
         )
         return self.compiler_manager.enrich_error(result)
->>>>>>> 2138332a
 
 
 class UpstreamProvider(ProviderAPI):
