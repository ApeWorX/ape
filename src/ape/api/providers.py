from enum import IntEnum
from pathlib import Path
from typing import Dict, Iterator, List, Optional

from dataclassy import as_dict
from hexbytes import HexBytes

from ape.logging import logger
from ape.types import TransactionSignature

from ..exceptions import ProviderError
from . import networks
from .base import abstractdataclass, abstractmethod
from .config import ConfigItem


@abstractdataclass
class TransactionAPI:
    chain_id: int = 0
    sender: str = ""
    receiver: str = ""
    nonce: Optional[int] = None  # NOTE: `Optional` only to denote using default behavior
    value: int = 0
    gas_limit: Optional[int] = None  # NOTE: `Optional` only to denote using default behavior
    gas_price: Optional[int] = None  # NOTE: `Optional` only to denote using default behavior
    data: bytes = b""

    signature: Optional[TransactionSignature] = None

    def __post_init__(self):
        if not self.is_valid:
            raise ProviderError("Transaction is not valid.")

    @property
    def total_transfer_value(self) -> int:
        """
        The total amount of WEI that a transaction could use.
        Useful for determining if an account balance can afford
        to submit the transaction.
        """
        # TODO Support EIP-1559
        return (self.gas_limit or 0) * (self.gas_price or 0) + self.value

    @property
    @abstractmethod
    def is_valid(self):
        ...

    @abstractmethod
    def encode(self) -> bytes:
        """
        Take this object and produce a hash to sign to submit a transaction
        """

    def as_dict(self) -> dict:
        return as_dict(self)

    def __repr__(self) -> str:
        data = as_dict(self)  # NOTE: `as_dict` could be overridden
        params = ", ".join(f"{k}={v}" for k, v in data.items())
        return f"<{self.__class__.__name__} {params}>"

    def __str__(self) -> str:
        data = as_dict(self)  # NOTE: `as_dict` could be overridden
        if len(data["data"]) > 9:
            data["data"] = (
                "0x" + bytes(data["data"][:3]).hex() + "..." + bytes(data["data"][-3:]).hex()
            )
        else:
            data["data"] = "0x" + bytes(data["data"]).hex()
        params = "\n  ".join(f"{k}: {v}" for k, v in data.items())
        return f"{self.__class__.__name__}:\n  {params}"


class TransactionStatusEnum(IntEnum):
    FAILING = 0
    NO_ERROR = 1


@abstractdataclass
class ReceiptAPI:
    txn_hash: str
    status: TransactionStatusEnum
    block_number: int
    gas_used: int
    gas_price: int
    logs: List[dict] = []
    contract_address: Optional[str] = None

    def __post_init__(self):
        txn_hash = self.txn_hash.hex() if isinstance(self.txn_hash, HexBytes) else self.txn_hash
        logger.info(f"Submitted {txn_hash} (gas_used={self.gas_used})")

    def __str__(self) -> str:
        return f"<{self.__class__.__name__} {self.txn_hash}>"

    @classmethod
    @abstractmethod
    def decode(cls, data: dict) -> "ReceiptAPI":
        ...


@abstractdataclass
class ProviderAPI:
    """
    A Provider must work with a particular Network in a particular Ecosystem
    """

    name: str  # Plugin name
    network: networks.NetworkAPI
    config: ConfigItem
    provider_settings: dict
    data_folder: Path
    request_header: str

    @abstractmethod
    def connect(self):
        ...

    @abstractmethod
    def disconnect(self):
        ...

    @abstractmethod
    def update_settings(self, new_settings: dict):
        ...

    @property
    @abstractmethod
    def chain_id(self) -> int:
        ...

    @abstractmethod
    def get_balance(self, address: str) -> int:
        ...

    @abstractmethod
    def get_code(self, address: str) -> bytes:
        ...

    @abstractmethod
    def get_nonce(self, address: str) -> int:
        ...

    @abstractmethod
    def estimate_gas_cost(self, txn: TransactionAPI) -> int:
        ...

    @property
    @abstractmethod
    def gas_price(self) -> int:
        ...

    @abstractmethod
    def send_call(self, txn: TransactionAPI) -> bytes:  # Return value of function
        ...

    @abstractmethod
    def get_transaction(self, txn_hash: str) -> ReceiptAPI:
        ...

    @abstractmethod
    def send_transaction(self, txn: TransactionAPI) -> ReceiptAPI:
        ...

    @abstractmethod
    def get_events(self, **filter_params) -> Iterator[dict]:
        ...


class TestProviderAPI(ProviderAPI):
    @abstractmethod
<<<<<<< HEAD
    def snapshot(self) -> int:
        ...

    @abstractmethod
    def revert(self, snapshot_id: int):
=======
    def snapshot(self) -> Dict:
        ...

    @abstractmethod
    def revert(self, snapshot: Dict):
>>>>>>> 4f907ff8
        ...

    @abstractmethod
    def set_head(self, block_number: str):
        ...<|MERGE_RESOLUTION|>--- conflicted
+++ resolved
@@ -170,19 +170,11 @@
 
 class TestProviderAPI(ProviderAPI):
     @abstractmethod
-<<<<<<< HEAD
-    def snapshot(self) -> int:
-        ...
-
-    @abstractmethod
-    def revert(self, snapshot_id: int):
-=======
     def snapshot(self) -> Dict:
         ...
 
     @abstractmethod
     def revert(self, snapshot: Dict):
->>>>>>> 4f907ff8
         ...
 
     @abstractmethod
