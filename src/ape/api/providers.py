import atexit
import ctypes
import platform
import shutil
import sys
import time
from abc import ABC
from logging import FileHandler, Logger, getLogger
from pathlib import Path
from signal import SIGINT, SIGTERM, signal
from subprocess import Popen
from typing import IO, Any, Dict, Iterator, List, Optional, Union

from eth_abi.abi import encode_single
from eth_typing import HexStr
from eth_utils import add_0x_prefix, keccak
from ethpm_types.abi import EventABI
from evm_trace import CallTreeNode, TraceFrame
from hexbytes import HexBytes
from pydantic import Field, root_validator, validator
from web3 import Web3
from web3.exceptions import ContractLogicError as Web3ContractLogicError

from ape.api.config import PluginConfig
from ape.api.networks import LOCAL_NETWORK_NAME, NetworkAPI
from ape.api.query import BlockTransactionQuery
from ape.api.transactions import ReceiptAPI, TransactionAPI
from ape.exceptions import (
    APINotImplementedError,
    ContractLogicError,
    DecodingError,
    ProviderError,
    ProviderNotConnectedError,
    RPCTimeoutError,
    SubprocessError,
    SubprocessTimeoutError,
    TransactionError,
    VirtualMachineError,
)
from ape.logging import logger
from ape.types import AddressType, BlockID, ContractLog, SnapshotID
from ape.utils import (
    EMPTY_BYTES32,
    BaseInterfaceModel,
    JoinableQueue,
    LogInputABICollection,
    abstractmethod,
    cached_property,
    gas_estimation_error_message,
    raises_not_implemented,
    spawn,
)


class BlockAPI(BaseInterfaceModel):
    """
    An abstract class representing a block and its attributes.
    """

    num_transactions: int = 0
    hash: Optional[Any] = None  # NOTE: pending block does not have a hash
    number: Optional[int] = None
    parent_hash: Any = Field(
        EMPTY_BYTES32, alias="parentHash"
    )  # NOTE: genesis block has no parent hash
    size: int
    timestamp: int

    @root_validator(pre=True)
    def convert_parent_hash(cls, data):
        if "parent_hash" in data:
            parent_hash = data["parent_hash"]
        elif "parentHash" in data:
            parent_hash = data["parentHash"]
        else:
            parent_hash = EMPTY_BYTES32

        data["parentHash"] = parent_hash or EMPTY_BYTES32
        return data

    @validator("hash", "parent_hash", pre=True)
    def validate_hexbytes(cls, value):
        # NOTE: pydantic treats these values as bytes and throws an error
        if value and not isinstance(value, HexBytes):
            raise ValueError(f"Hash `{value}` is not a valid Hexbyte.")
        return value

    @cached_property
    def transactions(self) -> List[TransactionAPI]:
        query = BlockTransactionQuery(columns=["*"], block_id=self.hash)
        return list(self.query_manager.query(query))  # type: ignore


class ProviderAPI(BaseInterfaceModel):
    """
    An abstraction of a connection to a network in an ecosystem. Example ``ProviderAPI``
    implementations include the `ape-infura <https://github.com/ApeWorX/ape-infura>`__
    plugin or the `ape-hardhat <https://github.com/ApeWorX/ape-hardhat>`__ plugin.
    """

    name: str
    """The name of the provider (should be the plugin name)."""

    network: NetworkAPI
    """A reference to the network this provider provides."""

    provider_settings: dict
    """The settings for the provider, as overrides to the configuration."""

    data_folder: Path
    """The path to the  ``.ape`` directory."""

    request_header: dict
    """A header to set on HTTP/RPC requests."""

    cached_chain_id: Optional[int] = None
    """Implementation providers may use this to cache and re-use chain ID."""

    @abstractmethod
    def connect(self):
        """
        Connect a to a provider, such as start-up a process or create an HTTP connection.
        """

    @abstractmethod
    def disconnect(self):
        """
        Disconnect from a provider, such as tear-down a process or quit an HTTP session.
        """

    @abstractmethod
    def update_settings(self, new_settings: dict):
        """
        Change a provider's setting, such as configure a new port to run on.
        May require a reconnect.

        Args:
            new_settings (dict): The new provider settings.
        """

    @property
    @abstractmethod
    def chain_id(self) -> int:
        """
        The blockchain ID.
        See `ChainList <https://chainlist.org/>`__ for a comprehensive list of IDs.
        """

    @abstractmethod
    def get_balance(self, address: str) -> int:
        """
        Get the balance of an account.

        Args:
            address (str): The address of the account.

        Returns:
            int: The account balance.
        """

    @abstractmethod
    def get_code(self, address: str) -> bytes:
        """
        Get the bytes a contract.

        Args:
            address (str): The address of the contract.

        Returns:
            bytes: The contract byte-code.
        """

    @raises_not_implemented
    def get_storage_at(self, address: str, slot: int) -> bytes:
        """
        Gets the raw value of a storage slot of a contract.

        Args:
            address (str): The address of the contract.
            slot (int): Storage slot to read the value of.

        Returns:
            bytes: The value of the storage slot.
        """

    @abstractmethod
    def get_nonce(self, address: str) -> int:
        """
        Get the number of times an account has transacted.

        Args:
            address (str): The address of the account.

        Returns:
            int
        """

    @abstractmethod
    def estimate_gas_cost(self, txn: TransactionAPI) -> int:
        """
        Estimate the cost of gas for a transaction.

        Args:
            txn (:class:`~ape.api.transactions.TransactionAPI`):
                The transaction to estimate the gas for.

        Returns:
            int: The estimated cost of gas.
        """

    @property
    @abstractmethod
    def gas_price(self) -> int:
        """
        The price for what it costs to transact
        (pre-`EIP-1559 <https://eips.ethereum.org/EIPS/eip-1559>`__).
        """

    @property
    def config(self) -> PluginConfig:
        """
        The provider's configuration.
        """
        return self.config_manager.get_config(self.name)

    @property
    def priority_fee(self) -> int:
        """
        A miner tip to incentivize them to include your transaction in a block.

        Raises:
            NotImplementedError: When the provider does not implement
              `EIP-1559 <https://eips.ethereum.org/EIPS/eip-1559>`__ typed transactions.
        """
        raise NotImplementedError("priority_fee is not implemented by this provider")

    @property
    def base_fee(self) -> int:
        """
        The minimum value required to get your transaction included on the next block.
        Only providers that implement `EIP-1559 <https://eips.ethereum.org/EIPS/eip-1559>`__
        will use this property.

        Raises:
            NotImplementedError: When this provider does not implement
              `EIP-1559 <https://eips.ethereum.org/EIPS/eip-1559>`__.
        """
        raise NotImplementedError("base_fee is not implemented by this provider")

    @abstractmethod
    def get_block(self, block_id: BlockID) -> BlockAPI:
        """
        Get a block.

        Args:
            block_id (:class:`~ape.types.BlockID`): The ID of the block to get.
                Can be ``"latest"``, ``"earliest"``, ``"pending"``, a block hash or a block number.

        Returns:
            :class:`~ape.types.BlockID`: The block for the given ID.
        """

    @abstractmethod
    def send_call(self, txn: TransactionAPI) -> bytes:  # Return value of function
        """
        Execute a new transaction call immediately without creating a
        transaction on the block chain.

        Args:
            txn: :class:`~ape.api.transactions.TransactionAPI`

        Returns:
            str: The result of the transaction call.
        """

    @abstractmethod
    def get_transaction(self, txn_hash: str) -> ReceiptAPI:
        """
        Get the information about a transaction from a transaction hash.

        Args:
            txn_hash (str): The hash of the transaction to retrieve.

        Returns:
            :class:`~api.providers.ReceiptAPI`:
            The receipt of the transaction with the given hash.
        """

    @abstractmethod
    def get_transactions_by_block(self, block_id: BlockID) -> Iterator[TransactionAPI]:
        """
        Get the information about a set of transactions from a block.

        Args:
            block_id (:class:`~ape.types.BlockID`): The ID of the block.

        Returns:
            Iterator[:class: `~ape.api.transactions.TransactionAPI`]
        """

    @abstractmethod
    def send_transaction(self, txn: TransactionAPI) -> ReceiptAPI:
        """
        Send a transaction to the network.

        Args:
            txn (:class:`~ape.api.transactions.TransactionAPI`): The transaction to send.

        Returns:
            :class:`~ape.api.transactions.ReceiptAPI`
        """

    @abstractmethod
    def get_contract_logs(
        self,
        address: Union[AddressType, List[AddressType]],
        abi: Union[EventABI, List[EventABI]],
        start_block: Optional[int] = None,
        stop_block: Optional[int] = None,
        block_page_size: Optional[int] = None,
        event_parameters: Optional[Dict] = None,
    ) -> Iterator[ContractLog]:
        """
        Get all logs matching the given set of filter parameters.

        Args:
            address (``AddressType``): The contract address that defines the logs.
            abi (``EventABI``): The event of interest's ABI.
            start_block (Optional[int]): Get events that occurred
              in blocks after the block with this ID.
            stop_block (Optional[int]): Get events that occurred
              in blocks before the block with this ID.
            block_page_size (Optional[int]): Use this parameter to adjust
              request block range sizes.
            event_parameters (Optional[Dict]): Filter by event parameter values.

        Returns:
            Iterator[:class:`~ape.contracts.base.ContractLog`]
        """

    @raises_not_implemented
    def snapshot(self) -> SnapshotID:
        """
        Defined to make the ``ProviderAPI`` interchangeable with a
        :class:`~ape.api.providers.TestProviderAPI`, as in
        :class:`ape.managers.chain.ChainManager`.

        Raises:
            NotImplementedError: Unless overridden.
        """

    @raises_not_implemented
    def revert(self, snapshot_id: SnapshotID):
        """
        Defined to make the ``ProviderAPI`` interchangeable with a
        :class:`~ape.api.providers.TestProviderAPI`, as in
        :class:`ape.managers.chain.ChainManager`.

        Raises:
            NotImplementedError: Unless overridden.
        """

    @raises_not_implemented
    def set_timestamp(self, new_timestamp: int):
        """
        Defined to make the ``ProviderAPI`` interchangeable with a
        :class:`~ape.api.providers.TestProviderAPI`, as in
        :class:`ape.managers.chain.ChainManager`.

        Raises:
            NotImplementedError: Unless overridden.
        """

    @raises_not_implemented
    def mine(self, num_blocks: int = 1):
        """
        Defined to make the ``ProviderAPI`` interchangeable with a
        :class:`~ape.api.providers.TestProviderAPI`, as in
        :class:`ape.managers.chain.ChainManager`.

        Raises:
            NotImplementedError: Unless overridden.
        """

    def __repr__(self) -> str:
        return f"<{self.name} chain_id={self.chain_id}>"

    @raises_not_implemented
    def unlock_account(self, address: AddressType) -> bool:
        """
        Ask the provider to allow an address to submit transactions without validating
        signatures. This feature is intended to be subclassed by a
        :class:`~ape.api.providers.TestProviderAPI` so that during a fork-mode test,
        a transaction can be submitted by an arbitrary account or contract without a private key.

        Raises:
            NotImplementedError: When this provider does not support unlocking an account.

        Args:
            address (``AddressType``): The address to unlock.

        Returns:
            bool: ``True`` if successfully unlocked account and ``False`` otherwise.
        """

    @raises_not_implemented
    def get_transaction_trace(self, txn_hash: str) -> Iterator[TraceFrame]:
        """
        Provide a detailed description of opcodes.

        Args:
            txn_hash (str): The hash of a transaction to trace.

        Returns:
            Iterator(TraceFrame): Transaction execution trace object.
        """

    @raises_not_implemented
    def get_call_tree(self, txn_hash: str) -> CallTreeNode:
        """
        Create a tree structure of calls for a transaction.

        Args:
            txn_hash (str): The hash of a transaction to trace.

        Returns:
            CallTreeNode: Transaction execution call-tree objects.
        """

    def prepare_transaction(self, txn: TransactionAPI) -> TransactionAPI:
        """
        Set default values on the transaction.

        Raises:
            :class:`~ape.exceptions.TransactionError`: When given negative required confirmations.

        Args:
            txn (:class:`~ape.api.transactions.TransactionAPI`): The transaction to prepare.

        Returns:
            :class:`~ape.api.transactions.TransactionAPI`
        """

        # NOTE: Use "expected value" for Chain ID, so if it doesn't match actual, we raise
        txn.chain_id = self.network.chain_id

        from ape_ethereum.transactions import TransactionType

        txn_type = TransactionType(txn.type)
        if txn_type == TransactionType.STATIC and txn.gas_price is None:  # type: ignore
            txn.gas_price = self.gas_price  # type: ignore
        elif txn_type == TransactionType.DYNAMIC:
            if txn.max_priority_fee is None:  # type: ignore
                txn.max_priority_fee = self.priority_fee  # type: ignore

            if txn.max_fee is None:
                txn.max_fee = self.base_fee + txn.max_priority_fee
            # else: Assume user specified the correct amount or txn will fail and waste gas

        if txn.gas_limit is None:
            txn.gas_limit = self.estimate_gas_cost(txn)
        # else: Assume user specified the correct amount or txn will fail and waste gas

        if txn.required_confirmations is None:
            txn.required_confirmations = self.network.required_confirmations
        elif not isinstance(txn.required_confirmations, int) or txn.required_confirmations < 0:
            raise TransactionError(message="'required_confirmations' must be a positive integer.")

        return txn

    def _try_track_receipt(self, receipt: ReceiptAPI):
        if self.chain_manager:
            self.chain_manager.account_history.append(receipt)

    def get_virtual_machine_error(self, exception: Exception) -> VirtualMachineError:
        """
        Get a virtual machine error from an error returned from your RPC.
        If from a contract revert / assert statement, you will be given a
        special :class:`~ape.exceptions.ContractLogicError` that can be
        checked in ``ape.reverts()`` tests.

        **NOTE**: The default implementation is based on ``geth`` output.
        ``ProviderAPI`` implementations override when needed.

        Args:
            exception (Exception): The error returned from your RPC client.

        Returns:
            :class:`~ape.exceptions.VirtualMachineError`: An error representing what
               went wrong in the call.
        """

        if isinstance(exception, Web3ContractLogicError):
            # This happens from `assert` or `require` statements.
            message = str(exception).split(":")[-1].strip()
            if message == "execution reverted":
                # Reverted without an error message
                raise ContractLogicError()

            return ContractLogicError(revert_message=message)

        if not len(exception.args):
            return VirtualMachineError(base_err=exception)

        err_data = exception.args[0] if (hasattr(exception, "args") and exception.args) else None
        if not isinstance(err_data, dict):
            return VirtualMachineError(base_err=exception)

        message = str(err_data.get("message"))
        if not message:
            return VirtualMachineError(base_err=exception)

        return VirtualMachineError(message=message, code=err_data.get("code"))


class TestProviderAPI(ProviderAPI):
    """
    An API for providers that have development functionality, such as snapshotting.
    """

    @abstractmethod
    def snapshot(self) -> SnapshotID:
        """
        Record the current state of the blockchain with intent to later
        call the method :meth:`~ape.managers.chain.ChainManager.revert`
        to go back to this point. This method is for local networks only.

        Returns:
            :class:`~ape.types.SnapshotID`: The snapshot ID.
        """

    @abstractmethod
    def revert(self, snapshot_id: SnapshotID):
        """
        Regress the current call using the given snapshot ID.
        Allows developers to go back to a previous state.

        Args:
            snapshot_id (str): The snapshot ID.
        """

    @abstractmethod
    def set_timestamp(self, new_timestamp: int):
        """
        Change the pending timestamp.

        Args:
            new_timestamp (int): The timestamp to set.

        Returns:
            int: The new timestamp.
        """

    @abstractmethod
    def mine(self, num_blocks: int = 1):
        """
        Advance by the given number of blocks.

        Args:
            num_blocks (int): The number of blocks allotted to mine. Defaults to ``1``.
        """

    @cached_property
    def test_config(self) -> PluginConfig:
        return self.config_manager.get_config("test")


class Web3Provider(ProviderAPI, ABC):
    """
    A base provider mixin class that uses the
    [web3.py](https://web3py.readthedocs.io/en/stable/) python package.
    """

    _web3: Optional[Web3] = None

    @property
    def web3(self) -> Web3:
        if not self._web3:
            raise ProviderNotConnectedError()

        return self._web3

    @property
    def base_fee(self) -> int:
        block = self.get_block("latest")
        if not hasattr(block, "base_fee"):
            raise APINotImplementedError("No base fee found in block.")
        else:
            base_fee = block.base_fee  # type: ignore

        if base_fee is None:
            # Non-EIP-1559 chains or we time-travelled pre-London fork.
            raise APINotImplementedError("base_fee is not implemented by this provider.")

        return base_fee

    def update_settings(self, new_settings: dict):
        self.disconnect()
        self.provider_settings.update(new_settings)
        self.connect()

    def estimate_gas_cost(self, txn: TransactionAPI) -> int:
        txn_dict = txn.dict()
        try:
            return self._web3.eth.estimate_gas(txn_dict)  # type: ignore
        except ValueError as err:
            tx_error = self.get_virtual_machine_error(err)

            # If this is the cause of a would-be revert,
            # raise ContractLogicError so that we can confirm tx-reverts.
            if isinstance(tx_error, ContractLogicError):
                raise tx_error from err

            message = gas_estimation_error_message(tx_error)
            raise TransactionError(base_err=tx_error, message=message) from err

    @property
    def chain_id(self) -> int:
        if self.network.name != LOCAL_NETWORK_NAME and not self.network.name.endswith("-fork"):
            # If using a live network, the chain ID is hardcoded.
            return self.network.chain_id

        elif hasattr(self.web3, "eth"):
            return self.web3.eth.chain_id

        else:
            raise ProviderNotConnectedError()

    @property
    def gas_price(self) -> int:
        return self._web3.eth.generate_gas_price()  # type: ignore

    @property
    def priority_fee(self) -> int:
        return self.web3.eth.max_priority_fee

    def get_block(self, block_id: BlockID) -> BlockAPI:
        if isinstance(block_id, str):
            block_id = HexStr(block_id)

            if block_id.isnumeric():
                block_id = add_0x_prefix(block_id)

        block_data = dict(self.web3.eth.get_block(block_id))
        return self.network.ecosystem.decode_block(block_data)

    def get_nonce(self, address: str) -> int:
        return self.web3.eth.get_transaction_count(address)  # type: ignore

    def get_balance(self, address: str) -> int:
        return self.web3.eth.get_balance(address)  # type: ignore

    def get_code(self, address: str) -> bytes:
        return self.web3.eth.get_code(address)  # type: ignore

    def get_storage_at(self, address: str, slot: int) -> bytes:
        return self.web3.eth.get_storage_at(address, slot)  # type: ignore

    def send_call(self, txn: TransactionAPI) -> bytes:
        try:
            return self.web3.eth.call(txn.dict())
        except ValueError as err:
            raise self.get_virtual_machine_error(err) from err

    def get_transaction(self, txn_hash: str, required_confirmations: int = 0) -> ReceiptAPI:
        if required_confirmations < 0:
            raise TransactionError(message="Required confirmations cannot be negative.")

        timeout = self.config_manager.transaction_acceptance_timeout
        receipt_data = self.web3.eth.wait_for_transaction_receipt(
            HexBytes(txn_hash), timeout=timeout
        )
        txn = self.web3.eth.get_transaction(txn_hash)  # type: ignore
        receipt = self.network.ecosystem.decode_receipt(
            {
                "provider": self,
                "required_confirmations": required_confirmations,
                **txn,
                **receipt_data,
            }
        )
        return receipt.await_confirmations()

    def get_transactions_by_block(self, block_id: BlockID) -> Iterator:
        if isinstance(block_id, str):
            block_id = HexStr(block_id)

            if block_id.isnumeric():
                block_id = add_0x_prefix(block_id)

        block = self.web3.eth.get_block(block_id, full_transactions=True)
        for transaction in block.get("transactions"):  # type: ignore
            yield self.network.ecosystem.create_transaction(**transaction)  # type: ignore

    def get_contract_logs(
        self,
        address: Union[AddressType, List[AddressType]],
        abi: Union[List[EventABI], EventABI],
        start_block: Optional[int] = None,
        stop_block: Optional[int] = None,
        block_page_size: Optional[int] = None,
        event_parameters: Optional[Dict] = None,
    ) -> Iterator[ContractLog]:
        if block_page_size is not None:
            if block_page_size < 0:
                raise ValueError("'block_page_size' cannot be negative.")
        else:
            block_page_size = 100

        event_parameters = event_parameters or {}
        height = self.chain_manager.blocks.height

        required_confirmations = self.provider.network.required_confirmations
        stop_block = height - required_confirmations if stop_block is None else stop_block
        if stop_block > height:
            raise ValueError(f"Stop-block '{stop_block}' greater than height '{height}'.")

        start_block = start_block or 0
        if start_block > stop_block:
            raise ValueError(
                f"Start block '{start_block}' cannot be greater than stop block '{stop_block}'."
            )

        start = start_block
        stop_increment = block_page_size - 1
        stop = min(start + stop_increment, stop_block)

        while start <= stop_block:
            logs = [
                log
                for log in self._get_logs_in_block_range(
                    address,
                    abi,
                    start_block=start,
                    stop_block=stop,
                    block_page_size=block_page_size,
                    event_parameters=event_parameters,
                )
            ]

            if len(logs) == 0:
                # No events happened in this sub-block range. Go to next page.
                start = stop + 1

                if start < stop_block:
                    stop = start + stop_increment
                elif start == stop_block:
                    stop = start

                continue

            for log in logs:
                yield log

            # Start the next iteration on the largest block number to get remaining events.
            start = stop + 1
            stop = min(start + stop_increment, stop_block)

    def _get_logs_in_block_range(
        self,
        address: Union[AddressType, List[AddressType]],
        abi: Union[List[EventABI], EventABI],
        start_block: Optional[int] = None,
        stop_block: Optional[int] = None,
        block_page_size: Optional[int] = None,
        event_parameters: Optional[Dict] = None,
    ):
        start_block = start_block or 0
        abis = abi if isinstance(abi, (list, tuple)) else [abi]
        block_page_size = block_page_size or 100
        stop_block = start_block + block_page_size if stop_block is None else stop_block
        event_parameters = event_parameters or {}
        for abi in abis:
            if not isinstance(address, (list, tuple)):
                address = [address]

            addresses = [self.conversion_manager.convert(a, AddressType) for a in address]
            log_filter: Dict = {
                "address": addresses,
                "fromBlock": start_block,
                "toBlock": stop_block,
                "topics": [],
            }

            if "topics" not in event_parameters:
                event_signature_hash = add_0x_prefix(HexStr(keccak(text=abi.selector).hex()))
                log_filter["topics"] = [event_signature_hash]
                search_topics = []
                abi_types = []
                topics = LogInputABICollection(
                    abi, [abi_input for abi_input in abi.inputs if abi_input.indexed], True
                )

                for name, arg in event_parameters.items():
                    if hasattr(arg, "address"):
                        arg = self.conversion_manager.convert(arg, AddressType)

                    abi_type = None
                    for argument in topics.values:
                        if argument.name == name:
                            abi_type = argument.type

                    if not abi_type:
                        raise DecodingError(
                            f"'{name}' is not an indexed topic for event '{abi.name}'."
                        )

                    search_topics.append(arg)
                    abi_types.append(abi_type)

                encoded_topic_data = [
                    encode_single(topic_type, topic_data).hex()  # type: ignore
                    for topic_type, topic_data in zip(topics.types, search_topics)
                ]
                log_filter["topics"].extend(encoded_topic_data)
            else:
                log_filter["topics"] = event_parameters.pop("topics")

            log_result = [dict(log) for log in self.web3.eth.get_logs(log_filter)]  # type: ignore
            yield from self.network.ecosystem.decode_logs(abi, log_result)

    def send_transaction(self, txn: TransactionAPI) -> ReceiptAPI:
        try:
            txn_hash = self.web3.eth.send_raw_transaction(txn.serialize_transaction())
        except ValueError as err:
            raise self.get_virtual_machine_error(err) from err

        required_confirmations = (
            txn.required_confirmations
            if txn.required_confirmations is not None
            else self.network.required_confirmations
        )

        receipt = self.get_transaction(
            txn_hash.hex(), required_confirmations=required_confirmations
        )
        receipt.raise_for_status()
        logger.info(f"Confirmed {receipt.txn_hash} (total fees paid = {receipt.total_fees_paid})")
        self._try_track_receipt(receipt)
        return receipt


class UpstreamProvider(ProviderAPI):
    """
    A provider that can also be set as another provider's upstream.
    """

    @property
    @abstractmethod
    def connection_str(self) -> str:
        """
        The str used by downstream providers to connect to this one.
        For example, the URL for HTTP-based providers.
        """


class SubprocessProvider(ProviderAPI):
    """
    A provider that manages a process, such as for ``ganache``.
    """

    PROCESS_WAIT_TIMEOUT = 15
    process: Optional[Popen] = None
    is_stopping: bool = False
    process_stdout: Optional[IO] = None
    process_stderr: Optional[IO] = None

    _stdout_queue: Optional[JoinableQueue] = None
    _stderr_queue: Optional[JoinableQueue] = None

    @property
    @abstractmethod
    def process_name(self) -> str:
        """The name of the process, such as ``Hardhat node``."""

    @property
    @abstractmethod
    def is_connected(self) -> bool:
        """
        ``True`` if the process is running and connected.
        ``False`` otherwise.
        """

    @abstractmethod
    def build_command(self) -> List[str]:
        """
        Get the command as a list of ``str``.
        Subclasses should override and add command arguments if needed.

        Returns:
            List[str]: The command to pass to ``subprocess.Popen``.
        """

    @property
<<<<<<< HEAD
    def base_logs_path(self) -> Path:
        return self.config_manager.DATA_FOLDER / self.name / "subprocess_output"

    @property
    def stdout_logs_path(self) -> Path:
        return self.base_logs_path / "stdout.log"

    @property
    def stderr_logs_path(self) -> Path:
        return self.base_logs_path / "stderr.log"
=======
    def _process_output_base_path(self) -> Path:
        return self.config_manager.DATA_FOLDER / f"{self.name}" / "process"

    @property
    def _process_stdout_path(self) -> Path:
        return self._process_output_base_path / "stdout.log"

    @property
    def _process_stderr_path(self) -> Path:
        return self._process_output_base_path / "stderr.log"

    @cached_property
    def _stdout_logger(self) -> Logger:
        return self._make_logger("stdout", self._process_stdout_path)

    @cached_property
    def _stderr_logger(self) -> Logger:
        return self._make_logger("stderr", self._process_stderr_path)

    def _make_logger(self, name: str, path: Path):
        logger = getLogger(f"{self.name}_{name}_subprocessProviderLogger")
        path.parent.mkdir(parents=True, exist_ok=True)
        if path.is_file():
            path.unlink()

        path.touch()
        handler = FileHandler(str(path))
        logger.addHandler(handler)
        return logger
>>>>>>> f351cfac

    def connect(self):
        """
        Start the process and connect to it.
        Subclasses handle the connection-related tasks.
        """

        if self.is_connected:
            raise ProviderError("Cannot connect twice. Call disconnect before connecting again.")

        # Register atexit handler to make sure disconnect is called for normal object lifecycle.
        atexit.register(self.disconnect)

        # Register handlers to ensure atexit handlers are called when Python dies.
        def _signal_handler(signum, frame):
            atexit._run_exitfuncs()
            sys.exit(143 if signum == SIGTERM else 130)

        signal(SIGINT, _signal_handler)
        signal(SIGTERM, _signal_handler)

    def disconnect(self):
        """Stop the process if it exists.
        Subclasses override this method to do provider-specific disconnection tasks.
        """

        self.cached_chain_id = None
        if self.process:
            self.stop()

    def start(self, timeout: int = 20):
        """Start the process and wait for its RPC to be ready."""

        if self.is_connected:
            logger.info(f"Connecting to existing '{self.process_name}' process.")
            self.process = None  # Not managing the process.
        else:
            logger.info(f"Starting '{self.process_name}' process.")
            pre_exec_fn = _linux_set_death_signal if platform.uname().system == "Linux" else None
<<<<<<< HEAD

            self.base_logs_path.mkdir(parents=True, exist_ok=True)
            if self.stdout_logs_path.is_file():
                self.stdout_logs_path.unlink()
            if self.stderr_logs_path.is_file():
                self.stderr_logs_path.unlink()
            self.stdout_logs_path.touch()
            self.stderr_logs_path.touch()
            self.process_stdout = self.stdout_logs_path.open()
            self.process_stderr = self.stderr_logs_path.open()
            self.process = Popen(
                self.build_command(),
                preexec_fn=pre_exec_fn,
                stdout=self.process_stdout,
                stderr=self.process_stderr,
            )
=======
            self._stderr_queue = JoinableQueue()
            self._stdout_queue = JoinableQueue()
            self.process = _popen(*self.build_command(), preexec_fn=pre_exec_fn)
            spawn(self.produce_stdout_queue)
            spawn(self.produce_stderr_queue)
            spawn(self.consume_stdout_queue)
            spawn(self.consume_stderr_queue)
>>>>>>> f351cfac

            with RPCTimeoutError(self, seconds=timeout) as _timeout:
                while True:
                    if self.is_connected:
                        break

                    time.sleep(0.1)
                    _timeout.check()

    def produce_stdout_queue(self):
        for line in iter(self.process.stdout.readline, b""):
            self._stdout_queue.put(line)
            time.sleep(0)

    def produce_stderr_queue(self):
        for line in iter(self.process.stderr.readline, b""):
            self._stderr_queue.put(line)
            time.sleep(0)

    def consume_stdout_queue(self):
        for line in self._stdout_queue:
            output = line.decode("utf8").strip()
            logger.debug(output)
            self._stdout_logger.info(output)
            self._stdout_queue.task_done()
            time.sleep(0)

    def consume_stderr_queue(self):
        for line in self._stderr_queue:
            logger.debug(line.decode("utf8").strip())
            self._stdout_logger.info(line)
            self._stderr_queue.task_done()
            time.sleep(0)

    def stop(self):
        """Kill the process."""

        if not self.process or self.is_stopping:
            return

        self.is_stopping = True
        logger.info(f"Stopping '{self.process_name}' process.")
        self._kill_process()
        self.is_stopping = False
        self.process = None
        self._stdout_queue = None
        self._stderr_queue = None

    def _wait_for_popen(self, timeout: int = 30):
        if not self.process:
            # Mostly just to make mypy happy.
            raise SubprocessError("Unable to wait for process. It is not set yet.")

        try:
            with SubprocessTimeoutError(self, seconds=timeout) as _timeout:
                while self.process.poll() is None:
                    time.sleep(0.1)
                    _timeout.check()

        except SubprocessTimeoutError:
            pass

    def _kill_process(self):
        if platform.uname().system == "Windows":
            self._windows_taskkill()
            return

        warn_prefix = f"Trying to close '{self.process_name}' process."

        def _try_close(warn_message):
            try:
                self.process.send_signal(SIGINT)
                self._wait_for_popen(self.PROCESS_WAIT_TIMEOUT)
            except KeyboardInterrupt:
                logger.warning(warn_message)

        try:
            if self.process.poll() is None:
                _try_close(f"{warn_prefix}. Press Ctrl+C 1 more times to force quit")

            if self.process.poll() is None:
                self.process.kill()
                self._wait_for_popen(2)

        except KeyboardInterrupt:
            self.process.kill()

        self.process = None

        # Close output streams
        if self.process_stdout:
            if not self.process_stdout.closed:
                self.process_stdout.close()
            self.process_stdout = None

        if self.process_stderr:
            if not self.process_stderr.closed:
                self.process_stderr.close()
            self.process_stderr = None

    def _windows_taskkill(self) -> None:
        """
        Kills the given process and all child processes using taskkill.exe. Used
        for subprocesses started up on Windows which run in a cmd.exe wrapper that
        doesn't propagate signals by default (leaving orphaned processes).
        """
        process = self.process
        if not process:
            return

        taskkill_bin = shutil.which("taskkill")
        if not taskkill_bin:
            raise SubprocessError("Could not find taskkill.exe executable.")

        proc = Popen(
            [
                taskkill_bin,
                "/F",  # forcefully terminate
                "/T",  # terminate child processes
                "/PID",
                str(process.pid),
            ]
        )
        proc.wait(timeout=self.PROCESS_WAIT_TIMEOUT)


def _linux_set_death_signal():
    """
    Automatically sends SIGTERM to child subprocesses when parent process
    dies (only usable on Linux).
    """
    # from: https://stackoverflow.com/a/43152455/75956
    # the first argument, 1, is the flag for PR_SET_PDEATHSIG
    # the second argument is what signal to send to child subprocesses
    libc = ctypes.CDLL("libc.so.6")
    return libc.prctl(1, SIGTERM)<|MERGE_RESOLUTION|>--- conflicted
+++ resolved
@@ -1,14 +1,15 @@
 import atexit
 import ctypes
+import logging
 import platform
 import shutil
 import sys
 import time
 from abc import ABC
-from logging import FileHandler, Logger, getLogger
+from logging import FileHandler, Formatter, Logger, getLogger
 from pathlib import Path
 from signal import SIGINT, SIGTERM, signal
-from subprocess import Popen
+from subprocess import PIPE, Popen
 from typing import IO, Any, Dict, Iterator, List, Optional, Union
 
 from eth_abi.abi import encode_single
@@ -892,7 +893,6 @@
         """
 
     @property
-<<<<<<< HEAD
     def base_logs_path(self) -> Path:
         return self.config_manager.DATA_FOLDER / self.name / "subprocess_output"
 
@@ -903,25 +903,14 @@
     @property
     def stderr_logs_path(self) -> Path:
         return self.base_logs_path / "stderr.log"
-=======
-    def _process_output_base_path(self) -> Path:
-        return self.config_manager.DATA_FOLDER / f"{self.name}" / "process"
-
-    @property
-    def _process_stdout_path(self) -> Path:
-        return self._process_output_base_path / "stdout.log"
-
-    @property
-    def _process_stderr_path(self) -> Path:
-        return self._process_output_base_path / "stderr.log"
 
     @cached_property
     def _stdout_logger(self) -> Logger:
-        return self._make_logger("stdout", self._process_stdout_path)
+        return self._make_logger("stdout", self.stdout_logs_path)
 
     @cached_property
     def _stderr_logger(self) -> Logger:
-        return self._make_logger("stderr", self._process_stderr_path)
+        return self._make_logger("stderr", self.stderr_logs_path)
 
     def _make_logger(self, name: str, path: Path):
         logger = getLogger(f"{self.name}_{name}_subprocessProviderLogger")
@@ -931,9 +920,10 @@
 
         path.touch()
         handler = FileHandler(str(path))
+        handler.setFormatter(Formatter("%(message)s"))
         logger.addHandler(handler)
+        logger.setLevel(logging.INFO)
         return logger
->>>>>>> f351cfac
 
     def connect(self):
         """
@@ -973,32 +963,15 @@
         else:
             logger.info(f"Starting '{self.process_name}' process.")
             pre_exec_fn = _linux_set_death_signal if platform.uname().system == "Linux" else None
-<<<<<<< HEAD
-
-            self.base_logs_path.mkdir(parents=True, exist_ok=True)
-            if self.stdout_logs_path.is_file():
-                self.stdout_logs_path.unlink()
-            if self.stderr_logs_path.is_file():
-                self.stderr_logs_path.unlink()
-            self.stdout_logs_path.touch()
-            self.stderr_logs_path.touch()
-            self.process_stdout = self.stdout_logs_path.open()
-            self.process_stderr = self.stderr_logs_path.open()
-            self.process = Popen(
-                self.build_command(),
-                preexec_fn=pre_exec_fn,
-                stdout=self.process_stdout,
-                stderr=self.process_stderr,
-            )
-=======
             self._stderr_queue = JoinableQueue()
             self._stdout_queue = JoinableQueue()
-            self.process = _popen(*self.build_command(), preexec_fn=pre_exec_fn)
+            self.process = Popen(
+                self.build_command(), preexec_fn=pre_exec_fn, stdout=PIPE, stderr=PIPE
+            )
             spawn(self.produce_stdout_queue)
             spawn(self.produce_stderr_queue)
             spawn(self.consume_stdout_queue)
             spawn(self.consume_stderr_queue)
->>>>>>> f351cfac
 
             with RPCTimeoutError(self, seconds=timeout) as _timeout:
                 while True:
