--- conflicted
+++ resolved
@@ -32,11 +32,7 @@
     TransactionError,
 )
 from ape.logging import logger
-<<<<<<< HEAD
 from ape.types import AddressType, BlockID, ContractLog, SnapshotID, TransactionSignature
-=======
-from ape.types import AddressType, BlockID, SnapshotID, TransactionSignature
->>>>>>> c9ffc880
 from ape.utils import BaseInterfaceModel, abstractmethod, cached_property
 
 if TYPE_CHECKING:
@@ -615,11 +611,10 @@
             NotImplementedError: Unless overridden.
         """
 
-<<<<<<< HEAD
     def __repr__(self) -> str:
         chain_id_output = f" chain_id={self.chain_id}" if self.chain_id is not None else ""
         return f"<{self.name}{chain_id_output}>"
-=======
+
     @raises_not_implemented
     def unlock_account(self, address: AddressType) -> bool:
         """
@@ -675,7 +670,6 @@
             raise TransactionError(message="'required_confirmations' must be a positive integer.")
 
         return txn
->>>>>>> c9ffc880
 
     def _try_track_receipt(self, receipt: ReceiptAPI):
         if self.chain_manager:
