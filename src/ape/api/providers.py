--- conflicted
+++ resolved
@@ -588,11 +588,7 @@
         Allows developers to go back to a previous state.
 
         Args:
-<<<<<<< HEAD
-            snapshot_id (:class:`~ape.types.SnapshotID`): The snapshot ID.
-=======
             snapshot_id (str): The snapshot ID.
->>>>>>> 48419094
         """
 
 
