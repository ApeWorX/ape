--- conflicted
+++ resolved
@@ -194,12 +194,8 @@
             return None, calldata
 
         # NOTE: Handling when providers give us odd address values.
-<<<<<<< HEAD
-        raw_addr = HexBytes(data["address"]).hex().replace("0x", "")
-=======
         # NOTE: `or ""` because sometimes the address key exists and is None.
         raw_addr = HexBytes(data.get("address") or "").hex().replace("0x", "")
->>>>>>> b45bf22f
         zeroes = max(40 - len(raw_addr), 0) * "0"
         addr = f"0x{zeroes}{raw_addr}"
 
