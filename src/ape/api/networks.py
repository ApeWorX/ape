from functools import partial
from pathlib import Path
from typing import TYPE_CHECKING, Any, Dict, Iterator, List, Optional, Tuple, Type, Union

from eth_account import Account as EthAccount  # type: ignore
from eth_account._utils.legacy_transactions import (
    encode_transaction,
    serializable_unsigned_transaction_from_dict,
)
from eth_utils import to_int
from ethpm_types.abi import ABI, ConstructorABI, EventABI, MethodABI
from hexbytes import HexBytes
from pydantic import BaseModel

from ape.exceptions import NetworkError, NetworkNotFoundError, SignatureError
from ape.types import AddressType, ContractLog, RawAddress
from ape.utils import BaseInterfaceModel, abstractmethod, cached_property, raises_not_implemented

from .config import PluginConfig

if TYPE_CHECKING:
    from ape.managers.networks import NetworkManager

    from .explorers import ExplorerAPI
    from .providers import BlockAPI, ProviderAPI, ReceiptAPI, TransactionAPI


LOCAL_NETWORK_NAME = "local"


class ProxyInfoAPI(BaseModel):
    """
    Information about a proxy contract.
    """

    target: AddressType
    """The address of the implementation contract."""


class EcosystemAPI(BaseInterfaceModel):
    """
    A set of related networks, such as Ethereum.
    """

    name: str
    """
    The name of the ecosystem. This should be set the same name as the plugin.
    """

    data_folder: Path
    """The path to the ``.ape`` directory."""

    request_header: dict
    """A shareable HTTP header for network requests."""

    _default_network: str = LOCAL_NETWORK_NAME

    @classmethod
    @abstractmethod
    def decode_address(cls, raw_address: RawAddress) -> AddressType:
        """
        Convert a raw address to the ecosystem's native address type.

        Args:
            raw_address (Union[str, int]): The address to convert.

        Returns:
            ``AddressType``
        """

    @classmethod
    @abstractmethod
    def encode_address(cls, address: AddressType) -> RawAddress:
        """
        Convert the ecosystem's native address type to a raw integer or str address.

        Args:
            address (Union[str, int]): The address to convert.

        Returns:
            Union[str, int]
        """

    def serialize_transaction(self, transaction: "TransactionAPI") -> bytes:
        """
        Serialize a transaction to bytes.

        Args:
            transaction (:class:`~ape.api.transactions.TransactionAPI`): The transaction to encode.

        Returns:
            bytes
        """

        if not self.signature:
            raise SignatureError("The transaction is not signed.")

        txn_data = self.dict(exclude={"sender"})

        unsigned_txn = serializable_unsigned_transaction_from_dict(txn_data)
        signature = (
            self.signature.v,  # type: ignore
            to_int(self.signature.r),  # type: ignore
            to_int(self.signature.s),  # type: ignore
        )

        signed_txn = encode_transaction(unsigned_txn, signature)

        if self.sender and EthAccount.recover_transaction(signed_txn) != self.sender:
            raise SignatureError("Recovered signer doesn't match sender!")

        return signed_txn

    @abstractmethod
    def decode_receipt(self, data: dict) -> "ReceiptAPI":
        """
        Convert data to :class:`~ape.api.transactions.ReceiptAPI`.

        Args:
            data (dict): A dictionary of Receipt properties.

        Returns:
            :class:`~ape.api.transactions.ReceiptAPI`
        """

    @abstractmethod
    def decode_block(self, data: dict) -> "BlockAPI":
        """
        Decode data to a :class:`~ape.api.providers.BlockAPI`.

        Args:
            data (dict): A dictionary of data to decode.

        Returns:
            :class:`~ape.api.providers.BlockAPI`
        """

    @cached_property
    def config(self) -> PluginConfig:
        """
        The configuration of the ecosystem. See :class:`ape.managers.config.ConfigManager`
        for more information on plugin configurations.

        Returns:
            :class:`ape.api.config.PluginConfig`
        """

        return self.config_manager.get_config(self.name)

    @cached_property
    def networks(self) -> Dict[str, "NetworkAPI"]:
        """
        A dictionary of network names mapped to their API implementation.

        Returns:
            Dict[str, :class:`~ape.api.networks.NetworkAPI`]
        """

        networks = {}
        for _, (ecosystem_name, network_name, network_class) in self.plugin_manager.networks:
            if ecosystem_name == self.name:
                network_folder = self.data_folder / network_name

                networks[network_name] = network_class(
                    name=network_name,
                    ecosystem=self,
                    data_folder=network_folder,
                    request_header=self.request_header,
                )

        if len(networks) > 0:
            return networks

        else:
            raise NetworkError("No networks found")

    def __post_init__(self):
        if len(self.networks) == 0:
            raise NetworkError("Must define at least one network in ecosystem")

    def __getitem__(self, network_name: str) -> "NetworkAPI":
        """
        Get a network by name.

        Raises:
            :class:`~ape.exceptions.NetworkNotFoundError`:
              When there is no network with the given name.

        Args:
            network_name (str): The name of the network to retrieve.

        Returns:
            :class:`~ape.api.networks.NetworkAPI`
        """
        return self.get_network(network_name)

    def __getattr__(self, network_name: str) -> "NetworkAPI":
        """
        Get a network by name using ``.`` access.

        Usage example::

            from ape import networks
            mainnet = networks.ecosystem.mainnet

        Raises:
            :class:`~ape.exceptions.NetworkNotFoundError`:
              When there is no network with the given name.

        Args:
            network_name (str): The name of the network to retrieve.

        Returns:
            :class:`~ape.api.networks.NetworkAPI`
        """
        try:
            return self.get_network(network_name.replace("_", "-"))
        except NetworkNotFoundError:
            return self.__getattribute__(network_name)

    def add_network(self, network_name: str, network: "NetworkAPI"):
        """
        Attach a new network to an ecosystem (e.g. L2 networks like Optimism).

        Raises:
            :class:`ape.exceptions.NetworkError`: When the network already exists.

        Args:
            network_name (str): The name of the network to add.

        Returns:
            :class:`~ape.api.networks.NetworkAPI`
        """
        if network_name in self.networks:
            raise NetworkError(f"Unable to overwrite existing network '{network_name}'.")
        else:
            self.networks[network_name] = network

    @property
    def default_network(self) -> str:
        """
        The name of the default network in this ecosystem.

        Returns:
            str
        """
        return self._default_network

    def set_default_network(self, network_name: str):
        """
        Change the default network.

        Raises:
            :class:`~ape.exceptions.NetworkError`: When the network does not exist.

        Args:
            network_name (str): The name of the default network to switch to.
        """
        if network_name in self.networks:
            self._default_network = network_name
        else:
            message = f"'{network_name}' is not a valid network for ecosystem '{self.name}'."
            raise NetworkError(message)

    @abstractmethod
    def encode_deployment(
        self, deployment_bytecode: HexBytes, abi: ConstructorABI, *args, **kwargs
    ) -> "TransactionAPI":
        """
        Create a deployment transaction in the given ecosystem.
        This may require connecting to other networks.

        Args:
            deployment_bytecode (HexBytes): The bytecode to deploy.
            abi (ConstructorABI): The constructor interface of the contract.
            *args: Constructor arguments.
            **kwargs: Transaction arguments.

        Returns:
            class:`~ape.api.transactions.TransactionAPI`
        """

    @abstractmethod
    def encode_transaction(
        self, address: AddressType, abi: MethodABI, *args, **kwargs
    ) -> "TransactionAPI":
        """
        Encode a transaction object from a contract function's abi and call arguments.
        Update the transaction arguments with the overrides in ``kwargs`` as well.

        Args:
            address (AddressType): The address of the contract.
            abi (MethodABI): The function to call on the contract.
            *args: Function arguments.
            **kwargs: Transaction arguments.

        Returns:
            class:`~ape.api.transactions.TransactionAPI`
        """

    @abstractmethod
    def decode_logs(self, abi: EventABI, raw_logs: List[Dict]) -> Iterator[ContractLog]:
        """
        Decode any contract logs that match the given event ABI from the raw log data.

        Args:
            abi (EventABI): The event producing the logs.
            raw_logs (List[Dict]): A list of raw log data from the chain.

        Returns:
            Iterator[:class:`~ape.types.ContractLog`]
        """

    @raises_not_implemented
    def decode_primitive_value(
        self, value: Any, output_type: Union[str, Tuple, List]
    ) -> Union[str, HexBytes, Tuple]:
        """
        Decode a primitive value-type given its ABI type as a ``str``
        and the value itself. This method is a hook for converting
        addresses, HexBytes, or other primitive data-types into
        friendlier Python equivalents.

        Args:
            value (Any): The value to decode.
            output_type (Union[str, Tuple, List]): The value type.

        Returns:
            Union[str, HexBytes, Tuple]
        """

    @abstractmethod
    def create_transaction(self, **kwargs) -> "TransactionAPI":
        """
        Create a transaction using key-value arguments.

        Args:
            **kwargs: Everything the transaction needs initialize.

        Returns:
            class:`~ape.api.transactions.TransactionAPI`
        """

    @abstractmethod
<<<<<<< HEAD
    def decode_returndata(self, abi: MethodABI, raw_data: bytes, full_abi: List[ABI]) -> Any:
=======
    def decode_returndata(
        self, abi: MethodABI, raw_data: bytes, address: Optional[AddressType] = None
    ) -> Any:
>>>>>>> 43167208
        """
        Get the result of a contract call.

        Arg:
            abi (MethodABI): The method called.
            raw_data (bytes): Raw returned data.
            address (Optional[AddressType]): The address of the contract, if needed.
              Useful for looking up additional ABIs. Defaults to None.

        Returns:
            Any: All of the values returned from the contract function.
        """

    def get_network(self, network_name: str) -> "NetworkAPI":
        """
        Get the network for the given name.

        Args:
              network_name (str): The name of the network to get.

        Raises:
              :class:`~ape.exceptions.NetworkNotFoundError`: When the network is not present.

        Returns:
              :class:`~ape.api.networks.NetworkAPI`
        """

        if network_name in self.networks:
            return self.networks[network_name]
        else:
            raise NetworkNotFoundError(network_name)

    def get_network_data(self, network_name: str) -> Dict:
        """
        Get a dictionary of data about providers in the network.

        **NOTE**: The keys are added in an opinionated order for nicely
        translating into ``yaml``.

        Args:
            network_name (str): The name of the network to get provider data from.

        Returns:
            dict: A dictionary containing the providers in a network.
        """
        data: Dict[str, Any] = {"name": network_name}

        # Only add isDefault key when True
        if network_name == self.default_network:
            data["isDefault"] = True

        data["providers"] = []
        network = self[network_name]

        if network.explorer:
            data["explorer"] = network.explorer.name

        for provider_name in network.providers:
            provider_data = {"name": provider_name}

            # Only add isDefault key when True
            if provider_name == network.default_provider:
                provider_data["isDefault"] = True

            data["providers"].append(provider_data)

        return data

    def get_proxy_info(self, address: AddressType) -> Optional[ProxyInfoAPI]:
        """
        Information about a proxy contract such as proxy type and implementation address.

        Args:
            address (str): The address of the contract.

        Returns:
            Optional[:class:`~ape.api.networks.ProxyInfoAPI`]: Returns ``None`` if the contract
            does not use any known proxy pattern.
        """
        return None


class ProviderContextManager:
    """
    A context manager for temporarily connecting to a network.
    When entering the context, calls the :meth:`ape.api.providers.ProviderAPI.connect` method.
    And conversely, when exiting, calls the :meth:`ape.api.providers.ProviderPAI.disconnect`
    method.

    The method :meth:`ape.api.networks.NetworkAPI.use_provider` returns
    an instance of this context manager.

    Usage example::

        from ape import networks

        mainnet = networks.ethereum.mainnet  # An instance of NetworkAPI
        with mainnet.use_provider("infura"):
            ...
    """

    # NOTE: Class variable, so it will manage stack across instances of this object
    _connected_providers: List["ProviderAPI"] = []
    network_manager: "NetworkManager"

    def __init__(self, provider: "ProviderAPI", network_manager: "NetworkManager"):
        self.provider = provider
        self.network_manager = network_manager

    def __enter__(self, *args, **kwargs):
        # Connect to our provider
        self.provider.connect()
        self.network_manager.active_provider = self.provider
        self._connected_providers.append(self.provider)

        return self.provider

    def __exit__(self, *args, **kwargs):
        # Put our providers back the way it was
        provider = self._connected_providers.pop()

        # NOTE: using id() to prevent pydantic recursive serialization
        if id(self.provider) != id(provider):
            raise ValueError("Previous provider value unknown.")

        provider.disconnect()

        if self._connected_providers:
            self.network_manager.active_provider = self._connected_providers[-1]


class NetworkAPI(BaseInterfaceModel):
    """
    A wrapper around a provider for a specific ecosystem.
    """

    name: str  # Name given when registered in ecosystem
    """The name of the network."""

    ecosystem: EcosystemAPI
    """The ecosystem of the network."""

    data_folder: Path  # For caching any data that might need caching
    """The path to the ``.ape`` directory."""

    request_header: Dict
    """A shareable network HTTP header."""

    _default_provider: str = ""

    def __repr__(self) -> str:
        return f"<{self.name} chain_id={self.chain_id}>"

    @cached_property
    def config(self) -> PluginConfig:
        """
        The configuration of the network. See :class:`~ape.managers.config.ConfigManager`
        for more information on plugin configurations.
        """

        return self.config_manager.get_config(self.ecosystem.name)

    @cached_property
    def _network_config(self) -> PluginConfig:
        return self.config.dict().get(self.name, {})  # type: ignore

    @property
    def chain_id(self) -> int:
        """
        The ID of the blockchain.

        **NOTE**: Unless overridden, returns same as
        :py:attr:`ape.api.providers.ProviderAPI.chain_id`.

        Returns:
            int
        """

        provider = self.ecosystem.network_manager.active_provider

        if not provider:
            message = (
                "Cannot determine 'chain_id', please make sure you are connected to a provider."
            )
            raise NetworkError(message)

        return provider.chain_id

    @property
    def network_id(self) -> int:
        """
        The ID of the network.

        **NOTE**: Unless overridden, returns same as
        :py:attr:`~ape.api.networks.NetworkAPI.chain_id`.

        Returns:
            int
        """
        return self.chain_id

    @property
    def required_confirmations(self) -> int:
        """
        The default amount of confirmations recommended to wait
        before considering a transaction "confirmed". Confirmations
        refer to the number of blocks that have been added since the
        transaction's block.

        Returns:
            int
        """
        return self._network_config.get("required_confirmations", 0)  # type: ignore

    @property
    def block_time(self) -> int:
        """
        The approximate amount of time it takes for a new block to get mined to the chain.
        Configure in your ``ape-config.yaml`` file.

        Config example::

            ethereum:
              mainnet:
                block_time: 15

        Returns:
            int
        """

        return self._network_config.get("block_time", 0)  # type: ignore

    @cached_property
    def explorer(self) -> Optional["ExplorerAPI"]:
        """
        The block-explorer for the given network.

        Returns:
            :class:`ape.api.explorers.ExplorerAPI`, optional
        """

        for plugin_name, plugin_tuple in self.plugin_manager.explorers:
            ecosystem_name, network_name, explorer_class = plugin_tuple

            if self.ecosystem.name == ecosystem_name and self.name == network_name:
                # Return the first registered explorer (skipping any others)
                return explorer_class(
                    name=plugin_name,
                    network=self,
                )

        return None  # May not have an block explorer

    @cached_property
    def providers(self):  # -> Dict[str, Partial[ProviderAPI]]
        """
        The providers of the network, such as Infura, Alchemy, or Geth.

        Returns:
            Dict[str, partial[:class:`~ape.api.providers.ProviderAPI`]]
        """

        from ape.plugins import clean_plugin_name

        providers = {}

        for plugin_name, plugin_tuple in self.plugin_manager.providers:
            ecosystem_name, network_name, provider_class = plugin_tuple
            provider_name = clean_plugin_name(provider_class.__module__.split(".")[0])

            if self.ecosystem.name == ecosystem_name and self.name == network_name:
                # NOTE: Lazily load provider config
                providers[provider_name] = partial(
                    provider_class,
                    name=provider_name,
                    network=self,
                    # NOTE: No need to have separate folder, caching should be interoperable
                    data_folder=self.data_folder,
                    request_header=self.request_header,
                )

        return providers

    def get_provider(
        self,
        provider_name: Optional[str] = None,
        provider_settings: dict = None,
    ):
        """
        Get a provider for the given name. If given ``None``, returns the default provider.

        Args:
            provider_name (str, optional): The name of the provider to get. Defaults to ``None``.
              When ``None``, returns the default provider.
            provider_settings (dict, optional): Settings to apply to the provider. Defaults to
              ``None``.

        Returns:
            :class:`~ape.api.providers.ProviderAPI`
        """

        provider_name = provider_name or self.default_provider
        if not provider_name:
            raise NetworkError(
                f"No default provider for network '{self.name}'. "
                f"Set one in your ape-config.yaml:\n"
                f"\n{self.ecosystem.name}:"
                f"\n  {self.name}:"
                f"\n    default_provider: <DEFAULT_PROVIDER>"
            )

        provider_settings = provider_settings or {}

        if ":" in provider_name:
            # NOTE: Shortcut that allows `--network ecosystem:network:http://...` to work
            provider_settings["uri"] = provider_name
            provider_name = provider_name.split(":")[0]

        if provider_name in self.providers:
            return self.providers[provider_name](provider_settings=provider_settings)

        else:
            message = f"'{provider_name}' is not a valid provider for network '{self.name}'"
            raise NetworkError(message)

    def use_provider(
        self,
        provider_name: str,
        provider_settings: dict = None,
    ) -> ProviderContextManager:
        """
        Use and connect to a provider in a temporary context. When entering the context, it calls
        method :meth:`ape.api.providers.ProviderAPI.connect` and when exiting, it calls
        method :meth:`ape.api.providers.ProviderAPI.disconnect`.

        Usage example::

            from ape import networks

            mainnet = networks.ethereum.mainnet  # An instance of NetworkAPI
            with mainnet.use_provider("infura"):
                ...

        Args:
            provider_name (str): The name of the provider to use.
            provider_settings (dict, optional): Settings to apply to the provider.
              Defaults to ``None``.

        Returns:
            :class:`ape.api.networks.ProviderContextManager`
        """

        return ProviderContextManager(
            provider=self.get_provider(
                provider_name=provider_name, provider_settings=provider_settings
            ),
            network_manager=self.network_manager,
        )

    @property
    def default_provider(self) -> Optional[str]:
        """
        The name of the default provider or ``None``.

        Returns:
            Optional[str]
        """

        if self._default_provider:
            return self._default_provider

        if len(self.providers) > 0:
            return list(self.providers)[0]

        return None

    def set_default_provider(self, provider_name: str):
        """
        Change the default provider.

        Raises:
            :class:`~ape.exceptions.NetworkError`: When the given provider is not found.

        Args:
            provider_name (str): The name of the provider to switch to.
        """

        if provider_name in self.providers:
            self._default_provider = provider_name
        else:
            raise NetworkError(f"Provider '{provider_name}' not found in network '{self.name}'.")

    def use_default_provider(
        self, provider_settings: Optional[Dict] = None
    ) -> ProviderContextManager:
        """
        Temporarily connect and use the default provider. When entering the context, it calls
        method :meth:`ape.api.providers.ProviderAPI.connect` and when exiting, it calls
        method :meth:`ape.api.providers.ProviderAPI.disconnect`.

        **NOTE**: If multiple providers exist, uses whatever was "first" registered.

        Usage example::

            from ape import networks
            mainnet = networks.ethereum.mainnet  # An instance of NetworkAPI
            with mainnet.use_default_provider():
                ...

        Args:
            provider_settings (dict, optional): Settings to override the provider.

        Returns:
            :class:`~ape.api.networks.ProviderContextManager`
        """
        if self.default_provider:
            return self.use_provider(self.default_provider, provider_settings=provider_settings)

        raise NetworkError(f"No providers for network '{self.name}'.")


def create_network_type(chain_id: int, network_id: int) -> Type[NetworkAPI]:
    """
    Easily create a :class:`ape.api.networks.NetworkAPI` subclass.
    """

    class network_def(NetworkAPI):
        @property
        def chain_id(self) -> int:
            return chain_id

        @property
        def network_id(self) -> int:
            return network_id

    return network_def<|MERGE_RESOLUTION|>--- conflicted
+++ resolved
@@ -342,13 +342,7 @@
         """
 
     @abstractmethod
-<<<<<<< HEAD
     def decode_returndata(self, abi: MethodABI, raw_data: bytes, full_abi: List[ABI]) -> Any:
-=======
-    def decode_returndata(
-        self, abi: MethodABI, raw_data: bytes, address: Optional[AddressType] = None
-    ) -> Any:
->>>>>>> 43167208
         """
         Get the result of a contract call.
 
