--- conflicted
+++ resolved
@@ -2,36 +2,16 @@
 
 import click
 
-<<<<<<< HEAD
-from ape import project
 from ape.cli.choices import _ACCOUNT_TYPE_FILTER, Alias
 from ape.cli.paramtype import AllFilePaths
+from ape.utils.basemodel import ManagerAccessMixin
 from ape.utils.validators import _validate_account_alias
-=======
-from ape.cli.choices import _ACCOUNT_TYPE_FILTER, Alias
-from ape.cli.paramtype import AllFilePaths
-from ape.exceptions import AccountsError, AliasAlreadyInUseError
-from ape.utils.basemodel import ManagerAccessMixin
->>>>>>> 40f37383
 
 _flatten = chain.from_iterable
 
 
 def _alias_callback(ctx, param, value):
-<<<<<<< HEAD
     return _validate_account_alias(value)
-=======
-    if value in ManagerAccessMixin.account_manager.aliases:
-        # Alias cannot be used.
-        raise AliasAlreadyInUseError(value)
-
-    elif not isinstance(value, str):
-        raise AccountsError(f"Alias must be a str, not '{type(value)}'.")
-    elif is_hex(value) and len(value) >= 42:
-        raise AccountsError("Longer aliases cannot be hex strings.")
-
-    return value
->>>>>>> 40f37383
 
 
 def existing_alias_argument(account_type: _ACCOUNT_TYPE_FILTER = None, **kwargs):
