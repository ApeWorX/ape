from typing import List, Optional, Union

import click

from ape import networks, project
from ape.cli.choices import (
    AccountAliasPromptChoice,
    NetworkChoice,
    OutputFormat,
    output_format_choice,
)
from ape.cli.utils import Abort
from ape.exceptions import ContractError
from ape.logging import LogLevel, logger
from ape.managers.project import ProjectManager
from ape.types import ContractType


class ApeCliContextObject:
    """
    A ``click`` context object class. Use via :meth:`~ape.cli.options.ape_cli_context()`.
    It provides common CLI utilities for ape, such as logging or
    access to the managers.
    """

    def __init__(self):
        self.logger = logger
        self._project = None

    @property
    def project(self) -> ProjectManager:
<<<<<<< HEAD
=======
        """
        A class representing the project that is active at runtime.
        (This is the same object as from ``from ape import project``).

        Returns:
            :class:`~ape.managers.project.ProjectManager`
        """

>>>>>>> d5596593
        if not self._project:
            from ape import project

            self._project = project

        return self._project

    @staticmethod
    def abort(msg: str, base_error: Exception = None):
        """
        End execution of the current command invocation.

        Args:
            msg (str): A message to output to the terminal.
            base_error (Exception, optional): Optionally provide
              an error to preserve the exception stack.
        """

        if base_error:
            logger.error(msg)
            raise Abort(msg) from base_error

        raise Abort(msg)


def verbosity_option(cli_logger):
    """A decorator that adds a `--verbosity, -v` option to the decorated
    command.
    """

    level_names = [lvl.name for lvl in LogLevel]
    names_str = f"{', '.join(level_names[:-1])}, or {level_names[-1]}"

    def decorator(f):
        def _set_level(ctx, param, value):
            log_level = getattr(LogLevel, value.upper(), None)
            if log_level is None:
                raise click.BadParameter(f"Must be one of {names_str}, not {value}.")

            cli_logger.set_level(log_level.name)

        return click.option(
            "--verbosity",
            "-v",
            callback=_set_level,
            default=LogLevel.INFO.name,
            metavar="LVL",
            expose_value=False,
            help=f"One of {names_str}",
            is_eager=True,
        )(f)

    return decorator


def ape_cli_context():
    """
    A ``click`` context object with helpful utilities.
    Use in your commands to get access to common utility features,
    such as logging or accessing managers.
    """

    def decorator(f):
        f = verbosity_option(logger)(f)
        f = click.make_pass_decorator(ApeCliContextObject, ensure=True)(f)
        return f

    return decorator


def network_option(default: str = networks.default_ecosystem.name):
    """
    A ``click.option`` for specifying a network.

    Args:
        default (str): Optionally, change which network to
          use as the default. Defaults to how ``ape`` normally
          selects a default network.
    """

    return click.option(
        "--network",
        type=NetworkChoice(case_sensitive=False),
        default=default,
        help="Override the default network and provider. (see ``ape networks list`` for options)",
        show_default=True,
        show_choices=False,
    )


def skip_confirmation_option(help=""):
    """
    A ``click.option`` for skipping confirmation (``--yes``).

    Args:
        help (str): CLI option help text. Defaults to ``""``.
    """

    return click.option(
        "-y",
        "--yes",
        "skip_confirmation",
        default=False,
        is_flag=True,
        help=help,
    )


def _account_callback(ctx, param, value):
    if param and not value:
        return param.type.get_user_selected_account()

    return value


def account_option_that_prompts_when_not_given():
    """
    Accepts either the account alias or the account number.
    If not given anything, it will prompt the user to select an account.
    """

    return click.option(
        "--account",
        type=AccountAliasPromptChoice(),
        callback=_account_callback,
    )


def _load_contracts(ctx, param, value) -> Optional[Union[ContractType, List[ContractType]]]:
    if not value:
        return None

    if len(project.contracts) == 0:
        raise ContractError("Project has no contracts.")

    # If the user passed in `multiple=True`, then `value` is a list,
    # and therefore we should also return a list.
    is_multiple = isinstance(value, (tuple, list))

    def create_contract(contract_name: str) -> ContractType:
        if contract_name not in project.contracts:
            raise ContractError(f"No contract named '{value}'")

        return project.contracts[contract_name]

    return [create_contract(c) for c in value] if is_multiple else create_contract(value)


def contract_option(help=None, required=False, multiple=False):
    """
    Contract(s) from the current project.
    If you pass ``multiple=True``, you will get a list of contract types from the callback.
    """

    help = help or "The name of a contract in the current project"
    return click.option(
        "--contract", help=help, required=required, callback=_load_contracts, multiple=multiple
    )


def output_format_option(default: OutputFormat = OutputFormat.TREE):
    """
    A ``click.option`` for specifying a format to use when outputting data.

    Args:
        default (:class:`~ape.cli.choices.OutputFormat`): Defaults to ``TREE`` format.
    """

    return click.option(
        "--format",
        "output_format",
        type=output_format_choice(),
        default=default.value,
        callback=lambda ctx, param, value: OutputFormat(value.upper()),
    )<|MERGE_RESOLUTION|>--- conflicted
+++ resolved
@@ -29,8 +29,6 @@
 
     @property
     def project(self) -> ProjectManager:
-<<<<<<< HEAD
-=======
         """
         A class representing the project that is active at runtime.
         (This is the same object as from ``from ape import project``).
@@ -39,7 +37,6 @@
             :class:`~ape.managers.project.ProjectManager`
         """
 
->>>>>>> d5596593
         if not self._project:
             from ape import project
 
