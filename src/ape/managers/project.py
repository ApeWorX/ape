--- conflicted
+++ resolved
@@ -581,70 +581,6 @@
         manifest = self._project.create_manifest(file_paths, use_cache=use_cache)
         return manifest.contract_types or {}
 
-<<<<<<< HEAD
-    def run_script(self, name: str, interactive: bool = False):
-        """
-        Run a script from the project :py:attr:`~ape.mangers.project.ProjectManager.scripts_folder`
-        directory.
-
-        Args:
-            name (str): The script name.
-            interactive (bool): Whether to launch the console as well. Defaults to ``False``.
-        """
-
-        available_scripts = {p.stem: p.resolve() for p in self.scripts_folder.glob("*.py")}
-
-        if Path(name).exists():
-            script_file = Path(name).resolve()
-
-        elif not self.scripts_folder.exists():
-            raise ProjectError("No 'scripts/' directory detected to run script.")
-
-        elif name not in available_scripts:
-            raise ProjectError(f"No script named '{name}' detected in scripts folder.")
-
-        else:
-            script_file = self.scripts_folder / name
-
-        script_path = get_relative_path(script_file, Path.cwd())
-        script_parts = script_path.parts[:-1]
-
-        if any(p == ".." for p in script_parts):
-            raise ProjectError("Cannot execute script from outside current directory")
-
-        # Add to Python path so we can search for the given script to import
-        root_path = Path(".").resolve().root
-        sys.path.append(root_path)
-
-        # Load the python module to find our hook functions
-        try:
-            import_str = ".".join(self.scripts_folder.resolve().parts[1:] + (script_path.stem,))
-            py_module = import_module(import_str)
-        except Exception as err:
-            logger.error_from_exception(err, f"Exception while executing script: {script_path}")
-            sys.exit(1)
-
-        finally:
-            # Undo adding the path to make sure it's not permanent
-            sys.path.remove(root_path)
-
-        # Execute the hooks
-        if hasattr(py_module, "cli"):
-            # TODO: Pass context to ``cli`` before calling it
-            py_module.cli()  # type: ignore
-
-        elif hasattr(py_module, "main"):
-            # NOTE: ``main()`` accepts no arguments
-            py_module.main()  # type: ignore
-
-        else:
-            raise ProjectError("No `main` or `cli` method detected")
-
-        if interactive:
-            from ape_console._cli import console
-
-            return console()
-
     def _load_dependencies(self) -> Dict[str, DependencyAPI]:
         deps = {d.name: d for d in self.config_manager.dependencies}
         for api in deps.values():
@@ -652,10 +588,6 @@
             api.extract_manifest()
 
         return deps
-=======
-    def _load_dependencies(self) -> Dict[str, PackageManifest]:
-        return {d.name: d.extract_manifest() for d in self.config_manager.dependencies}
->>>>>>> 554f208b
 
     # @property
     # def meta(self) -> PackageMeta:
