import json
from contextlib import contextmanager
from pathlib import Path
<<<<<<< HEAD
from typing import TYPE_CHECKING, Dict, Generator, List, Union

from dataclassy import dataclass
=======
from typing import ClassVar, Dict, List, Union
>>>>>>> 13c3abca

from ape.api import ConfigDict, ConfigItem
from ape.convert import to_address
from ape.exceptions import ConfigError
from ape.logging import logger
from ape.plugins import PluginManager
from ape.utils import injected_before_use, load_config

if TYPE_CHECKING:
    from .project import ProjectManager


CONFIG_FILE_NAME = "ape-config.yaml"


class DeploymentConfig(ConfigItem):
    address: Union[str, bytes]
    contract_type: str


class ConfigManager:
    """
    The singleton responsible for managing the ``ape-config.yaml`` project file.
    The config manager is useful for loading plugin configurations which contain
    settings that determine how ``ape`` functions. When developing plugins,
    you may want to have settings that control how the plugin works. When developing
    scripts in a project, you may want to parametrize how it runs. The config manager
    is how you can access those settings at runtime.

    Access the ``ConfigManager`` from the ``ape`` namespace directly via:

    Usage example::

        from ape import config  # "config" is the ConfigManager singleton

        # Example: load the "ape-test" plugin and access the mnemonic
        test_mnemonic = config.get_config("test").mnemonic
    """

    DATA_FOLDER: Path
    REQUEST_HEADER: Dict
    PROJECT_FOLDER: Path
    name: str = ""
    version: str = ""
    contracts_folder: Path = None  # type: ignore
    dependencies: Dict[str, str] = {}
    deployments: Dict[str, Dict[str, List[DeploymentConfig]]] = {}
    plugin_manager: ClassVar[PluginManager] = injected_before_use()  # type: ignore
    _plugin_configs_by_project: Dict[str, Dict[str, ConfigItem]] = {}

    def __init__(
        self,
        data_folder: Path,
        request_header: Dict,
        project_folder: Path,
    ) -> None:
        self.DATA_FOLDER = data_folder
        self.REQUEST_HEADER = request_header
        self.PROJECT_FOLDER = project_folder

    @property
    def packages_folder(self) -> Path:
        path = self.DATA_FOLDER / "packages"
        path.mkdir(parents=True, exist_ok=True)
        return path

    @property
    def _plugin_configs(self) -> Dict[str, ConfigItem]:
        # This property is cached per active project.
        project_name = self.PROJECT_FOLDER.stem
        if project_name in self._plugin_configs_by_project:
            return self._plugin_configs_by_project[project_name]

        configs = {}
        config_file = self.PROJECT_FOLDER / CONFIG_FILE_NAME
        user_config = load_config(config_file) if config_file.exists() else {}

        # Top level config items
        self.name = user_config.pop("name", "")
        self.version = user_config.pop("version", "")

        if "contracts_folder" in user_config:
            contracts_folder_value = Path(user_config.pop("contracts_folder")).expanduser()

            # Attempt to resolve the path in the case it is relative to the project directory.
            # NOTE: It is okay for this directory not to exist at this point.
            contracts_folder = Path(contracts_folder_value).resolve()
        else:
            contracts_folder = self.PROJECT_FOLDER / "contracts"

        self.contracts_folder = contracts_folder
        self.dependencies = user_config.pop("dependencies", {})

        # Sanitize deployment addresses.
        deployments = user_config.pop("deployments", {})
        valid_ecosystem_names = [e[0] for e in self.plugin_manager.ecosystems]
        for ecosystem_name, networks in deployments.items():
            if ecosystem_name not in valid_ecosystem_names:
                raise ConfigError(f"Invalid ecosystem '{ecosystem_name}' in deployments config.")

            valid_network_names = [n[1] for n in [e[1] for e in self.plugin_manager.networks]]
            for network_name, contract_deployments in networks.items():
                if network_name not in valid_network_names:
                    raise ConfigError(f"Invalid network '{network_name}' in deployments config.")

                for deployment in [d for d in contract_deployments]:
                    if "address" not in deployment:
                        raise ConfigError(
                            f"Missing 'address' field in deployment "
                            f"(ecosystem={ecosystem_name}, network={network_name})"
                        )

                    address = deployment["address"]

                    try:
                        deployment["address"] = to_address(address)
                    except ValueError as err:
                        raise ConfigError(str(err)) from err

        self.deployments = deployments

        for plugin_name, config_class in self.plugin_manager.config_class:
            # NOTE: `dict.pop()` is used for checking if all config was processed
            user_override = user_config.pop(plugin_name, {})

            if config_class != ConfigDict:
                # NOTE: Will raise if improperly provided keys
                config = config_class(**user_override)  # type: ignore

                # NOTE: Should raise if settings violate some sort of plugin requirement
                config.validate_config()

            else:
                # NOTE: Just use it directly as a dict if `ConfigDict` is passed
                config = user_override

            configs[plugin_name] = config

        remaining_keys = user_config.keys()
        if len(remaining_keys) > 0:
            remaining_keys_str = ", ".join(remaining_keys)
            logger.warning(
                f"Unprocessed plugin config(s): {remaining_keys_str}. "
                "Plugins may not be installed yet or keys may be mis-spelled."
            )

        self._plugin_configs_by_project[project_name] = configs
        return configs

    def __repr__(self):
        return "<ConfigManager>"

    def load(self) -> "ConfigManager":
        """
        Load the user config file and return this class.
        """

        _ = self._plugin_configs
        return self

    def get_config(self, plugin_name: str) -> ConfigItem:
        """
        Get a plugin config.

        Args:
            plugin_name (str): The name of the plugin to get the config for.

        Returns:
            :class:`~ape.api.config.ConfigItem`
        """

        if plugin_name not in self._plugin_configs:
            # plugin has no registered config class, so return empty config
            return ConfigItem()

        return self._plugin_configs[plugin_name]

    def serialize(self) -> Dict:
        """
        Convert the project config file, ``ape-config.yaml``, to a dictionary.

        Returns:
            dict
        """

        project_config = dict()

        for name, config in self._plugin_configs.items():
            # NOTE: `config` is either `ConfigItem` or `dict`
            project_config[name] = config.serialize() if isinstance(config, ConfigItem) else config

        return project_config

    @contextmanager
    def using_project(
        self, project_folder: Path, contracts_folder: Path
    ) -> Generator["ProjectManager", None, None]:
        """
        Temporarily change the project context.

        Usage example::

            from pathlib import Path
            from ape import config, Project

            project_path = Path("path/to/project")
            contracts_path = project_path / "contracts"

            with config.using_project(project_path, contracts_path):
                my_project = Project(project_path)

        Args:
            project_folder (pathlib.Path): The path of the context's project.
            contracts_folder (pathlib.Path): The path to the context's source files.

        Returns:
            Generator
        """
        import ape

        initial_project_path = self.PROJECT_FOLDER
        initial_contracts_path = self.contracts_folder

        self.PROJECT_FOLDER = project_folder
        self.contracts_folder = contracts_folder

        previous_project = ape.project
        project = ape.Project(project_folder)
        ape.project = project
        yield project
        ape.project = previous_project

        self.PROJECT_FOLDER = initial_project_path
        self.contracts_folder = initial_contracts_path

    def __str__(self) -> str:
        """
        The JSON-text version of the project config data.

        Returns:
            str
        """

        return json.dumps(self.serialize())<|MERGE_RESOLUTION|>--- conflicted
+++ resolved
@@ -1,13 +1,7 @@
 import json
 from contextlib import contextmanager
 from pathlib import Path
-<<<<<<< HEAD
-from typing import TYPE_CHECKING, Dict, Generator, List, Union
-
-from dataclassy import dataclass
-=======
-from typing import ClassVar, Dict, List, Union
->>>>>>> 13c3abca
+from typing import TYPE_CHECKING, ClassVar, Dict, Generator, List, Union
 
 from ape.api import ConfigDict, ConfigItem
 from ape.convert import to_address
