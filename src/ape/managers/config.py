import json
from pathlib import Path
from typing import Dict

from dataclassy import dataclass

from ape.api import ConfigDict, ConfigItem
from ape.exceptions import ConfigError
from ape.plugins import PluginManager
from ape.utils import load_config

CONFIG_FILE_NAME = "ape-config.yaml"


@dataclass
class ConfigManager:
    """
    The singleton responsible for managing the ``ape-config.yaml`` project file.
    The config manager is useful for loading plugin configurations which contain
    settings that determine how ``ape`` functions. When developing plugins,
    you may want to have settings that control how the plugin works. When developing
    scripts in a project, you may want to parametrize how it runs. The config manager
    is how you can access those settings at runtime.

    Access the ``ConfigManager`` from the ``ape`` namespace directly via:

    Usage example::

        from ape import config  # "config" is the ConfigManager singleton

        # Example: load the "ape-test" plugin and access the mnemonic
        test_mnemonic = config.get_config("test").mnemonic
    """

    DATA_FOLDER: Path
    REQUEST_HEADER: Dict
    PROJECT_FOLDER: Path
    name: str = ""
    version: str = ""
    dependencies: Dict[str, str] = {}
<<<<<<< HEAD
    deployments: Dict[str, Dict[str, str]] = {}
=======
>>>>>>> bb07f0b1
    plugin_manager: PluginManager

<<<<<<< HEAD
    def __post_init__(self):
=======
    _plugin_configs_by_project: Dict[str, Dict[str, ConfigItem]] = {}

    @property
    def _plugin_configs(self) -> Dict[str, ConfigItem]:
        # This property is cached per active project.
        project_name = self.PROJECT_FOLDER.stem
        if project_name in self._plugin_configs_by_project:
            return self._plugin_configs_by_project[project_name]

        configs = {}
>>>>>>> bb07f0b1
        config_file = self.PROJECT_FOLDER / CONFIG_FILE_NAME
        user_config = load_config(config_file) if config_file.exists() else {}

        # Top level config items
        self.name = user_config.pop("name", "")
        self.version = user_config.pop("version", "")
        self.dependencies = user_config.pop("dependencies", {})
        self.deployments = user_config.pop("deployments", {})

        for plugin_name, config_class in self.plugin_manager.config_class:
            # NOTE: `dict.pop()` is used for checking if all config was processed
            user_override = user_config.pop(plugin_name, {})

            if config_class != ConfigDict:
                # NOTE: Will raise if improperly provided keys
                config = config_class(**user_override)  # type: ignore

                # NOTE: Should raise if settings violate some sort of plugin requirement
                config.validate_config()

            else:
                # NOTE: Just use it directly as a dict if `ConfigDict` is passed
                config = user_override

            configs[plugin_name] = config

        if len(user_config.keys()) > 0:
            raise ConfigError("Unprocessed config items.")

        self._plugin_configs_by_project[project_name] = configs
        return configs

    def __repr__(self):
        return "<ConfigManager>"

    def get_config(self, plugin_name: str) -> ConfigItem:
        """
        Get a plugin config.

        Args:
            plugin_name (str): The name of the plugin to get the config for.

        Returns:
            :class:`~ape.api.config.ConfigItem`
        """

        if plugin_name not in self._plugin_configs:
            # plugin has no registered config class, so return empty config
            return ConfigItem()

        return self._plugin_configs[plugin_name]

    def serialize(self) -> Dict:
        """
        Convert the project config file, ``ape-config.yaml``, to a dictionary.

        Returns:
            dict
        """

        project_config = dict()

        for name, config in self._plugin_configs.items():
            # NOTE: `config` is either `ConfigItem` or `dict`
            project_config[name] = config.serialize() if isinstance(config, ConfigItem) else config

        return project_config

    def __str__(self) -> str:
        """
        The JSON-text version of the project config data.

        Returns:
            str
        """

        return json.dumps(self.serialize())<|MERGE_RESOLUTION|>--- conflicted
+++ resolved
@@ -38,15 +38,8 @@
     name: str = ""
     version: str = ""
     dependencies: Dict[str, str] = {}
-<<<<<<< HEAD
     deployments: Dict[str, Dict[str, str]] = {}
-=======
->>>>>>> bb07f0b1
     plugin_manager: PluginManager
-
-<<<<<<< HEAD
-    def __post_init__(self):
-=======
     _plugin_configs_by_project: Dict[str, Dict[str, ConfigItem]] = {}
 
     @property
@@ -57,7 +50,6 @@
             return self._plugin_configs_by_project[project_name]
 
         configs = {}
->>>>>>> bb07f0b1
         config_file = self.PROJECT_FOLDER / CONFIG_FILE_NAME
         user_config = load_config(config_file) if config_file.exists() else {}
 
