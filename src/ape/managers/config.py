import os
from contextlib import contextmanager
from pathlib import Path
from typing import TYPE_CHECKING, Any, Dict, Generator, List, Optional, Union

from pydantic import root_validator

from ape.api import ConfigDict, DependencyAPI, PluginConfig
from ape.exceptions import ConfigError, NetworkError
from ape.logging import logger
from ape.utils import BaseInterfaceModel, load_config

if TYPE_CHECKING:
    from .project import ProjectManager


CONFIG_FILE_NAME = "ape-config.yaml"


class DeploymentConfig(PluginConfig):
    address: Union[str, bytes]
    contract_type: str


class DeploymentConfigCollection(dict):
    def __init__(self, data: Dict, valid_ecosystems: Dict, valid_networks: List[str]):
        for ecosystem_name, networks in data.items():
<<<<<<< HEAD
            if ecosystem_name not in valid_ecosystems:
                raise ConfigError(f"Invalid ecosystem '{ecosystem_name}' in deployments config.")
=======
            if ecosystem_name not in valid_ecosystem_names:
                logger.warning(f"Invalid ecosystem '{ecosystem_name}' in deployments config.")
                continue
>>>>>>> d85544e3

            ecosystem = valid_ecosystems[ecosystem_name]
            for network_name, contract_deployments in networks.items():
<<<<<<< HEAD
                if network_name not in valid_networks:
                    raise ConfigError(f"Invalid network '{network_name}' in deployments config.")

                for deployment in [d for d in contract_deployments]:
                    address = deployment.get("address", None)
                    if not address:
                        raise ConfigError(
=======
                if network_name not in valid_network_names:
                    logger.warning(f"Invalid network '{network_name}' in deployments config.")
                    continue

                for deployment in [d for d in contract_deployments]:
                    if "address" not in deployment:
                        logger.warning(
>>>>>>> d85544e3
                            f"Missing 'address' field in deployment "
                            f"(ecosystem={ecosystem_name}, network={network_name})"
                        )
                        continue

                    try:
                        deployment["address"] = ecosystem.decode_address(address)
                    except ValueError as err:
                        logger.warning(str(err))

        super().__init__(data)


class ConfigManager(BaseInterfaceModel):
    """
    The singleton responsible for managing the ``ape-config.yaml`` project file.
    The config manager is useful for loading plugin configurations which contain
    settings that determine how ``ape`` functions. When developing plugins,
    you may want to have settings that control how the plugin works. When developing
    scripts in a project, you may want to parametrize how it runs. The config manager
    is how you can access those settings at runtime.

    Access the ``ConfigManager`` from the ``ape`` namespace directly via:

    Usage example::

        from ape import config  # "config" is the ConfigManager singleton

        # Example: load the "ape-test" plugin and access the mnemonic
        test_mnemonic = config.get_config("test").mnemonic
    """

    DATA_FOLDER: Path
    """The path to the ``ape`` directory such as ``$HOME/.ape``."""

    REQUEST_HEADER: Dict

    PROJECT_FOLDER: Path
    """The path to the ``ape`` project."""

    name: str = ""
    """The name of the project."""

    version: str = ""
    """The project's version."""

    contracts_folder: Path = None  # type: ignore
    """
    The path to the project's ``contracts/`` directory
    (differs by project structure).
    """

    dependencies: List[DependencyAPI] = []
    """A list of project dependencies."""

    deployments: Optional[DeploymentConfigCollection] = None
    """A dict of contract deployments by address and contract type."""

    default_ecosystem: str = "ethereum"
    """The default ecosystem to use. Defaults to ``"ethereum"``."""

    _cached_configs: Dict[str, Dict[str, Any]] = {}

    @root_validator(pre=True)
    def check_config_for_extra_fields(cls, values: Dict[str, Any]) -> Dict[str, Any]:
        extra = [key for key in values.keys() if key not in cls.__fields__]
        if extra:
            logger.warning(f"Unprocessed extra config fields not set '{extra}'.")

        return values

    @property
    def packages_folder(self) -> Path:
        path = self.DATA_FOLDER / "packages"
        path.mkdir(parents=True, exist_ok=True)
        return path

    @property
    def _plugin_configs(self) -> Dict[str, PluginConfig]:
        project_name = self.PROJECT_FOLDER.stem
        if project_name in self._cached_configs:
            cache = self._cached_configs[project_name]
            self.name = cache.get("name", "")
            self.version = cache.get("version", "")
            self.default_ecosystem = cache.get("default_ecosystem", "ethereum")
            self.dependencies = cache.get("dependencies", [])
            self.deployments = cache.get("deployments", {})
            self.contracts_folder = cache.get("contracts_folder", self.PROJECT_FOLDER / "contracts")
            return cache

        # First, load top-level configs. Then, load all the plugin configs.
        # The configs are popped off the dict for checking if all configs were processed.

        configs = {}
        config_file = self.PROJECT_FOLDER / CONFIG_FILE_NAME
        user_config = load_config(config_file) if config_file.exists() else {}
        self.name = configs["name"] = user_config.pop("name", "")
        self.version = configs["version"] = user_config.pop("version", "")
        self.default_ecosystem = configs["default_ecosystem"] = user_config.pop(
            "default_ecosystem", "ethereum"
        )

        try:
            self.network_manager.set_default_ecosystem(self.default_ecosystem)
        except NetworkError as err:
            logger.warning(str(err))

        dependencies = user_config.pop("dependencies", []) or []
        if not isinstance(dependencies, list):
            raise ConfigError("'dependencies' config item must be a list of dicts.")

        decode = self.dependency_manager.decode_dependency
        configs["dependencies"] = [decode(dep) for dep in dependencies]  # type: ignore
        self.dependencies = configs["dependencies"]

        # NOTE: It is okay for this directory not to exist at this point.
        contracts_folder = (
            Path(user_config.pop("contracts_folder")).expanduser().resolve()
            if "contracts_folder" in user_config
            else self.PROJECT_FOLDER / "contracts"
        )
        self.contracts_folder = configs["contracts_folder"] = contracts_folder

        deployments = user_config.pop("deployments", {})
        valid_ecosystems = dict(self.plugin_manager.ecosystems)
        valid_network_names = [n[1] for n in [e[1] for e in self.plugin_manager.networks]]
        self.deployments = configs["deployments"] = DeploymentConfigCollection(
            deployments, valid_ecosystems, valid_network_names
        )

        for plugin_name, config_class in self.plugin_manager.config_class:
            user_override = user_config.pop(plugin_name, {})
            if config_class != ConfigDict:
                # NOTE: Will raise if improperly provided keys
                config = config_class(**user_override)  # type: ignore
            else:
                # NOTE: Just use it directly as a dict if `ConfigDict` is passed
                config = user_override

            configs[plugin_name] = config

        remaining_keys = user_config.keys()
        if len(remaining_keys) > 0:
            remaining_keys_str = ", ".join(remaining_keys)
            logger.warning(
                f"Unprocessed plugin config(s): {remaining_keys_str}. "
                "Plugins may not be installed yet or keys may be mis-spelled."
            )

        self._cached_configs[project_name] = configs
        return configs

    def __repr__(self):
        return f"<{self.__class__.__name__} project={self.PROJECT_FOLDER.name}>"

    def load(self, force_reload: bool = False) -> "ConfigManager":
        """
        Load the user config file and return this class.
        """

        if force_reload:
            self._cached_configs = {}

        _ = self._plugin_configs
        return self

    def get_config(self, plugin_name: str) -> PluginConfig:
        """
        Get a plugin config.

        Args:
            plugin_name (str): The name of the plugin to get the config for.

        Returns:
            :class:`~ape.api.config.PluginConfig`
        """

        self.load()  # Only loads if it needs to.

        if plugin_name not in self._plugin_configs:
            # plugin has no registered config class, so return empty config
            return PluginConfig()

        return self._plugin_configs[plugin_name]

    @contextmanager
    def using_project(
        self, project_folder: Path, contracts_folder: Optional[Path] = None
    ) -> Generator["ProjectManager", None, None]:
        """
        Temporarily change the project context.

        Usage example::

            from pathlib import Path
            from ape import config, Project

            project_path = Path("path/to/project")
            contracts_path = project_path / "contracts"

            with config.using_project(project_path):
                my_project = Project(project_path)

        Args:
            project_folder (pathlib.Path): The path of the context's project.
            contracts_folder (Optional[pathlib.Path]): The path to the context's source files.
              Defaults to ``<project_path>/contracts``.

        Returns:
            Generator
        """

        contracts_folder = contracts_folder or project_folder / "contracts"

        initial_project_folder = self.PROJECT_FOLDER
        initial_contracts_folder = self.contracts_folder

        self.PROJECT_FOLDER = project_folder
        self.contracts_folder = contracts_folder
        self.project_manager.path = project_folder
        os.chdir(project_folder)

        self.load(force_reload=True)
        yield self.project_manager

        self.PROJECT_FOLDER = initial_project_folder
        self.contracts_folder = initial_contracts_folder
        self.project_manager.path = initial_project_folder
        os.chdir(initial_project_folder)<|MERGE_RESOLUTION|>--- conflicted
+++ resolved
@@ -25,34 +25,20 @@
 class DeploymentConfigCollection(dict):
     def __init__(self, data: Dict, valid_ecosystems: Dict, valid_networks: List[str]):
         for ecosystem_name, networks in data.items():
-<<<<<<< HEAD
             if ecosystem_name not in valid_ecosystems:
-                raise ConfigError(f"Invalid ecosystem '{ecosystem_name}' in deployments config.")
-=======
-            if ecosystem_name not in valid_ecosystem_names:
                 logger.warning(f"Invalid ecosystem '{ecosystem_name}' in deployments config.")
                 continue
->>>>>>> d85544e3
 
             ecosystem = valid_ecosystems[ecosystem_name]
             for network_name, contract_deployments in networks.items():
-<<<<<<< HEAD
                 if network_name not in valid_networks:
-                    raise ConfigError(f"Invalid network '{network_name}' in deployments config.")
+                    logger.warning(f"Invalid network '{network_name}' in deployments config.")
+                    continue
 
                 for deployment in [d for d in contract_deployments]:
                     address = deployment.get("address", None)
-                    if not address:
-                        raise ConfigError(
-=======
-                if network_name not in valid_network_names:
-                    logger.warning(f"Invalid network '{network_name}' in deployments config.")
-                    continue
-
-                for deployment in [d for d in contract_deployments]:
                     if "address" not in deployment:
                         logger.warning(
->>>>>>> d85544e3
                             f"Missing 'address' field in deployment "
                             f"(ecosystem={ecosystem_name}, network={network_name})"
                         )
