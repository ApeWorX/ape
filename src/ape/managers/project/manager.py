import shutil
from pathlib import Path
from typing import Dict, List, Optional, Type, Union

from ethpm_types import Compiler
from ethpm_types import ContractInstance as EthPMContractInstance
from ethpm_types import ContractType, PackageManifest, PackageMeta
from ethpm_types.contract_type import BIP122_URI

from ape.api import DependencyAPI, ProjectAPI
from ape.api.networks import LOCAL_NETWORK_NAME
from ape.contracts import ContractContainer, ContractInstance, ContractNamespace
from ape.exceptions import APINotImplementedError, ProjectError
from ape.logging import logger
from ape.managers.base import BaseManager
from ape.managers.project.types import ApeProject, BrownieProject
from ape.utils import get_relative_path


class ProjectManager(BaseManager):
    """
    A manager for accessing contract-types, dependencies, and other project resources.
    Additionally, compile contracts using the
    :meth:`~ape.managers.project.ProjectManager.load_contracts` method.

    Use ``ape.project`` to reference the current project and ``ape.Project`` to reference
    this class uninitialized.

    Raises:
        :class:`~ape.exceptions.ProjectError`: When the project's dependencies are invalid.

    Usage example::

        from ape import project  # "project" is the ProjectManager for the active project
        from ape import Project  # Is a ProjectManager

        # MyContractType (example) is contract type in the active project
        contract_type = project.MyContactType
    """

    path: Path
    """The project path."""

    _cached_projects: Dict[str, ProjectAPI] = {}
    _cached_dependencies: Dict[str, Dict[str, Dict[str, DependencyAPI]]] = {}

    def __init__(
        self,
        path: Path,
    ) -> None:
        self.path = Path(path) if isinstance(path, str) else path

    def __str__(self) -> str:
        return f'Project("{self.path}")'

    @property
    def dependencies(self) -> Dict[str, Dict[str, DependencyAPI]]:
        """
        The package manifests of all dependencies mentioned
        in this project's ``ape-config.yaml`` file.
        """

        return self._load_dependencies()

    # NOTE: Using these paths should handle the case when the folder doesn't exist
    @property
    def contracts_folder(self) -> Path:
        """
        The path to project's ``contracts/`` directory.

        Returns:
            pathlib.Path
        """

        return self.config_manager.contracts_folder

    @property
    def source_paths(self) -> List[Path]:
        """
        All the source files in the project.
        Excludes files with extensions that don't have a registered compiler.

        Returns:
            List[pathlib.Path]: A list of a source file paths in the project.
        """
        files: List[Path] = []
        if not self.contracts_folder.exists():
            return files

        for extension in self.compiler_manager.registered_compilers:
            files.extend(self.contracts_folder.rglob(f"*{extension}"))

        return files

    @property
    def sources_missing(self) -> bool:
        """
        ``True`` when there are no contracts anywhere to be found
        in the project. ``False`` otherwise.
        """

        return not self.contracts_folder.exists() or not self.contracts_folder.iterdir()

    @property
    def interfaces_folder(self) -> Path:
        """
        The path to the ``interfaces/`` directory of the project.

        Returns:
            pathlib.Path
        """

        return self.path / "interfaces"

    @property
    def scripts_folder(self) -> Path:
        """
        The path to the ``scripts/`` directory of the project.

        Returns:
            pathlib.Path
        """

        return self.path / "scripts"

    @property
    def tests_folder(self) -> Path:
        """
        The path to the ``tests/`` directory of the project.

        Returns:
            pathlib.Path
        """

        return self.path / "tests"

    # TODO: Make this work for generating and caching the manifest file
    @property
    def compiler_data(self) -> List[Compiler]:
        """
        A list of objects representing the raw-data specifics of a compiler.

        Returns:
            List[``Compiler``]
        """

<<<<<<< HEAD
        compilers = []

        for extension, compiler in self.compiler_manager.registered_compilers.items():
            for version in compiler.get_versions(
                [p for p in self.source_paths if p.suffix == extension]
            ):
                compilers.append(Compiler(name=compiler.name, version=version))  # type: ignore

        return compilers
=======
        compiler_list: List[Compiler] = []
        contracts_folder = self.config_manager.contracts_folder
        for ext, compiler in self.compiler_manager.registered_compilers.items():
            sources = [x for x in self.source_paths if x.suffix == ext]
            if not sources:
                continue

            try:
                version_map = compiler.get_version_map(sources, contracts_folder)
            except APINotImplementedError:
                versions = list(compiler.get_versions(sources))
                if len(versions) == 0:
                    # Skipping compilers that don't use versions
                    # These are unlikely to be part of the published manifest
                    continue
                elif len(versions) > 1:
                    raise (ProjectError(f"Unable to create version map for '{ext}'."))

                version = versions[0]
                filtered_paths = [p for p in self.source_paths if p.suffix == ext]
                version_map = {version: filtered_paths}

            settings = compiler.get_compiler_settings(self.source_paths, contracts_folder)

            for version, paths in version_map.items():
                version_settings = settings.get(version, {}) if version and settings else {}
                source_ids = [str(get_relative_path(p, contracts_folder)) for p in paths]
                filtered_contract_types = [
                    ct for ct in self.contracts.values() if ct.source_id in source_ids
                ]
                contract_type_names = [ct.name for ct in filtered_contract_types]
                compiler_list.append(
                    Compiler(
                        name=compiler.name,
                        version=str(version),
                        settings=version_settings,
                        contractTypes=contract_type_names,
                    )
                )
        return compiler_list
>>>>>>> 4bf16473

    @property
    def meta(self) -> PackageMeta:
        """
        Metadata about the active project as per EIP
        https://eips.ethereum.org/EIPS/eip-2678#the-package-meta-object
        Use when publishing your package manifest.
        """

        return self.config_manager.meta  # type: ignore

    @property
    def tracked_deployments(self) -> Dict[BIP122_URI, Dict[str, EthPMContractInstance]]:
        """
        Deployments that have been explicitly tracked via
        :meth:`~ape.managers.project.manager.ProjectManager.track_deployment`.
        These deployments will be included in the final package manifest upon publication
        of this package.
        """

        deployments: Dict[BIP122_URI, Dict[str, EthPMContractInstance]] = {}
        if not self._package_deployments_folder.is_dir():
            return deployments

        for ecosystem_path in [x for x in self._package_deployments_folder.iterdir() if x.is_dir()]:
            ecosystem_deployments = {}
            for deployment_path in [x for x in ecosystem_path.iterdir() if x.suffix == ".json"]:
                ethpm_instance = EthPMContractInstance.parse_raw(deployment_path.read_text())
                ecosystem_deployments[deployment_path.stem] = ethpm_instance

            if ecosystem_deployments:
                bip122_chain_id = ecosystem_path.name
                uri = BIP122_URI(f"blockchain://{bip122_chain_id}/block/{ethpm_instance.block}")
                deployments[uri] = ecosystem_deployments

        return deployments

    @property
    def project_types(self) -> List[Type[ProjectAPI]]:
        """
        The available :class:`~ape.api.project.ProjectAPI` types available,
        such as :class:`~ape.managers.project.ApeProject`, which is the default.
        """

        project_classes = []
        for _, (project_class,) in self.plugin_manager.projects:
            project_classes.append(project_class)

        project_classes.append(BrownieProject)
        project_classes.append(ApeProject)

        return project_classes

    @property
    def _project(self) -> ProjectAPI:
        if self.path.name not in self._cached_projects:
            self._cached_projects[self.path.name] = self.get_project(
                self.path, self.contracts_folder
            )

        project = self._cached_projects[self.path.name]
        project.path = self.path
        return project

    def extract_manifest(self) -> PackageManifest:
        """
        Extracts a package manifest from the project

        Returns:
            ethpm_types.manifest.PackageManifest
        """
        manifest = self._project.create_manifest()
        manifest.meta = self.meta
        manifest.compilers = self.compiler_data
        manifest.deployments = self.tracked_deployments
        return manifest

    @property
    def _package_deployments_folder(self) -> Path:
        return self._project._cache_folder / "deployments"

    def get_project(
        self,
        path: Path,
        contracts_folder: Optional[Path] = None,
        name: Optional[str] = None,
        version: Optional[str] = None,
    ) -> ProjectAPI:
        """
        Get the project at the given path.
        Returns the first :class:`~ape.api.projects.ProjectAPI` it finds where it
        is valid.

        Args:
            path (pathlib.Path): The path to the project.
            contracts_folder (pathlib.Path): The path to the contracts folder. Defaults
              to ``<path>/contracts``.
            name (str): The name of the project. Only necessary when this project is
              a dependency. Defaults to ``None``.
            version (str): The project's version. Only necessary when this project is
              a dependency. Defaults to ``None``.

        Returns:
            :class:`~ape.api.projects.ProjectAPI`
        """
        contracts_folder = contracts_folder or path / "contracts"

        def _try_create_project(proj_cls: Type[ProjectAPI]) -> Optional[ProjectAPI]:
            with self.config_manager.using_project(path, contracts_folder=contracts_folder):
                proj = proj_cls(
                    contracts_folder=contracts_folder,
                    name=name,
                    path=path,
                    version=version,
                )  # type: ignore
                if proj.is_valid:
                    return proj

            return None

        project_plugin_types = [pt for pt in self.project_types if not issubclass(pt, ApeProject)]
        for project_cls in project_plugin_types:
            project = _try_create_project(project_cls)
            if project:
                return project

        # Try 'ApeProject' last, in case there was a more specific one earlier.
        ape_project = _try_create_project(ApeProject)

        if ape_project:
            return ape_project

        raise ProjectError(f"'{self.path.name}' is not recognized as a project.")

    @property
    def contracts(self) -> Dict[str, ContractType]:
        """
        A dictionary of contract names to their type.
        See :meth:`~ape.managers.project.ProjectManager.load_contracts` for more information.

        Returns:
            Dict[str, ``ContractType``]
        """

        return self.load_contracts()

    def __getattr__(self, attr_name: str) -> Union[ContractContainer, ContractNamespace]:
        """
        Get a contract container from an existing contract type in
        the local project using ``.`` access.

        **NOTE**: To get a dependency contract, use
        :py:attr:`~ape.managers.project.ProjectManager.dependencies`.

        Usage example::

            from ape import project

            contract = project.MyContract

        Raises:
            AttributeError: When the given name is not a contract in the project.

        Args:
            attr_name (str): The name of the contract in the project.

        Returns:
            :class:`~ape.contracts.ContractContainer`
        """

        contract = self._get_contract(attr_name)

        if not contract:
            # Check if using namespacing.
            namespaced_contracts = [
                ct
                for ct in [
                    self._get_contract(ct.name)
                    for n, ct in self.contracts.items()
                    if ct.name and n.split(".")[0] == attr_name
                ]
                if ct
            ]
            if namespaced_contracts:
                return ContractNamespace(attr_name, namespaced_contracts)

            # Fixes anomaly when accessing non-ContractType attributes.
            # Returns normal attribute if exists. Raises 'AttributeError' otherwise.
            return self.__getattribute__(attr_name)  # type: ignore

        return contract

    def get_contract(self, contract_name: str) -> ContractContainer:
        """
        Get a contract container from an existing contract type in
        the local project by name.

        **NOTE**: To get a dependency contract, use
        :py:attr:`~ape.managers.project.ProjectManager.dependencies`.

        Raises:
            KeyError: When the given name is not a contract in the project.

        Args:
            contract_name (str): The name of the contract in the project.

        Returns:
            :class:`~ape.contracts.ContractContainer`
        """

        contract = self._get_contract(contract_name)
        if not contract:
            raise ValueError(f"No contract found with name '{contract_name}'.")

        return contract

    def extensions_with_missing_compilers(self, extensions: Optional[List[str]]) -> List[str]:
        """
        All file extensions in the ``contracts/`` directory (recursively)
        that do not correspond to a registered compiler.

        Args:
            extensions (List[str], optional): If provided, returns only extensions that
                are in this list. Useful for checking against a subset of source files.

        Returns:
            List[str]: A list of file extensions found in the ``contracts/`` directory
            that do not have associated compilers installed.
        """
        extensions_found = []

        def _append_extensions_in_dir(directory: Path):
            if not directory.is_dir():
                return

            for file in directory.iterdir():
                if file.is_dir():
                    _append_extensions_in_dir(file)
                elif (
                    file.suffix
                    and file.suffix not in extensions_found
                    and file.suffix not in self.compiler_manager.registered_compilers
                ):
                    extensions_found.append(file.suffix)

        _append_extensions_in_dir(self.contracts_folder)
        if extensions:
            extensions_found = [e for e in extensions_found if e in extensions]

        return extensions_found

    def lookup_path(self, key_contract_path: Path) -> Optional[Path]:
        """
        Figure out the full path of the contract from the given ``key_contract_path``.

        For example, give it ``HelloWorld`` and it returns
        ``<absolute-project-path>/<contracts-folder>/HelloWorld.sol``.

        Another example is to give it ``contracts/HelloWorld.sol`` and it also
        returns ``<absolute-project-path>/<contracts-folder>/HelloWorld.sol``.

        Args:
            key_contract_path (pathlib.Path): A sub-path to a contract.

        Returns:
            pathlib.Path: The path if it exists, else ``None``.
        """

        ext = key_contract_path.suffix or None

        def find_in_dir(dir_path: Path) -> Optional[Path]:

            for file_path in dir_path.iterdir():
                if file_path.is_dir():
                    result = find_in_dir(file_path)
                    if result:
                        return result

                # If the user provided an extension, it has to match.
                ext_okay = ext == file_path.suffix if ext is not None else True

                # File found
                if file_path.stem == key_contract_path.stem and ext_okay:
                    return file_path

            return None

        return find_in_dir(self.contracts_folder)

    def load_contracts(
        self, file_paths: Optional[Union[List[Path], Path]] = None, use_cache: bool = True
    ) -> Dict[str, ContractType]:
        """
        Compile and get the contract types in the project.
        This is called when invoking the CLI command ``ape compile`` as well as prior to running
        scripts or tests in ``ape``, such as from ``ape run`` or ``ape test``.

        Args:
            file_paths (Optional[Union[List[Path], Path]]):
              Provide one or more contract file-paths to load. If excluded,
              will load all the contracts.
            use_cache (Optional[bool]): Set to ``False`` to force a re-compile.
              Defaults to ``True``.

        Returns:
            Dict[str, ``ContractType``]: A dictionary of contract names to their
            types for each compiled contract.
        """
        self._load_dependencies()

        if not self.contracts_folder.exists():
            return {}

        in_source_cache = self.contracts_folder / ".cache"
        if not use_cache and in_source_cache.exists():
            shutil.rmtree(str(in_source_cache))

        file_paths = [file_paths] if isinstance(file_paths, Path) else file_paths
        manifest = self._project.create_manifest(file_paths, use_cache=use_cache)
        return manifest.contract_types or {}

    def _load_dependencies(self) -> Dict[str, Dict[str, DependencyAPI]]:
        if self.path.name in self._cached_dependencies:
            return self._cached_dependencies[self.path.name]

        dependencies: Dict[str, Dict[str, DependencyAPI]] = {}
        for dependency_config in self.config_manager.dependencies:
            dependency_config.extract_manifest()
            version_id = dependency_config.version_id
            if dependency_config.name in dependencies:
                dependencies[dependency_config.name][version_id] = dependency_config
            else:
                dependencies[dependency_config.name] = {version_id: dependency_config}

        self._cached_dependencies[self.path.name] = dependencies
        return dependencies

    def track_deployment(self, contract: ContractInstance):
        """
        Indicate that a contract deployment should be included in the package manifest
        upon publication.

        **NOTE**: Deployments are automatically tracked for contracts. However, only
        deployments passed to this method are included in the final, publishable manifest.

        Args:
            contract (:class:`~ape.contracts.base.ContractInstance`): The contract
              to track as a deployment of the project.
        """

        network = self.provider.network.name
        if network == LOCAL_NETWORK_NAME or network.endswith("-fork"):
            raise ProjectError("Can only publish deployments on a live network.")

        contract_name = contract.contract_type.name
        receipt = contract.receipt
        if not receipt:
            raise ProjectError(f"Contract '{contract_name}' transaction receipt is unknown.")

        block_number = receipt.block_number
        block_hash_bytes = self.provider.get_block(block_number).hash
        if not block_hash_bytes:
            # Mostly for mypy, not sure this can ever happen.
            raise ProjectError(
                f"Block hash containing transaction for '{contract_name}' "
                f"at block_number={block_number} is unknown."
            )

        block_hash = block_hash_bytes.hex()
        artifact = EthPMContractInstance(
            address=contract.address,
            block=block_hash,
            contractType=contract_name,
            transaction=contract.txn_hash,
            runtimeBytecode=contract.contract_type.runtime_bytecode,
        )

        block_0_hash = self.provider.get_block(0).hash
        if not block_0_hash:
            raise ProjectError("Chain missing hash for block 0 (required for BIP-122 chain ID).")

        bip122_chain_id = block_0_hash.hex()
        deployments_folder = self._package_deployments_folder / bip122_chain_id
        deployments_folder.mkdir(exist_ok=True, parents=True)
        destination = deployments_folder / f"{contract_name}.json"

        if destination.exists():
            logger.warning("Deployment already tracked. Re-tracking.")
            destination.unlink()

        destination.write_text(artifact.json())

    def _get_contract(self, name: str) -> Optional[ContractContainer]:
        if name in self.contracts:
            return self.chain_manager.contracts.get_container(self.contracts[name])

        return None

    # def publish_manifest(self):
    #     manifest = self.manifest.dict()
    #     if not manifest["name"]:
    #         raise ProjectError("Need name to release manifest")
    #     if not manifest["version"]:
    #         raise ProjectError("Need version to release manifest")

    #     TODO: Publish sources to IPFS and replace with CIDs
    #     TODO: Publish to IPFS<|MERGE_RESOLUTION|>--- conflicted
+++ resolved
@@ -144,17 +144,6 @@
             List[``Compiler``]
         """
 
-<<<<<<< HEAD
-        compilers = []
-
-        for extension, compiler in self.compiler_manager.registered_compilers.items():
-            for version in compiler.get_versions(
-                [p for p in self.source_paths if p.suffix == extension]
-            ):
-                compilers.append(Compiler(name=compiler.name, version=version))  # type: ignore
-
-        return compilers
-=======
         compiler_list: List[Compiler] = []
         contracts_folder = self.config_manager.contracts_folder
         for ext, compiler in self.compiler_manager.registered_compilers.items():
@@ -195,7 +184,6 @@
                     )
                 )
         return compiler_list
->>>>>>> 4bf16473
 
     @property
     def meta(self) -> PackageMeta:
