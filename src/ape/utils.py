import collections
import json
import os
from copy import deepcopy
from functools import lru_cache
from hashlib import md5
from pathlib import Path
from typing import Any, Dict, List

import yaml
from eth_account import Account
from eth_account.hdaccount import HDPath, seed_from_mnemonic
from hexbytes import HexBytes
from importlib_metadata import PackageNotFoundError, packages_distributions, version

from ape.logging import logger

try:
    from functools import cached_property  # type: ignore
except ImportError:
    from backports.cached_property import cached_property  # type: ignore

try:
    from functools import singledispatchmethod  # type: ignore
except ImportError:
    from singledispatchmethod import singledispatchmethod  # type: ignore

# TODO: Replace this with steve's work / mnemonic from config
<<<<<<< HEAD
DEVELOPMENT_MNEMONIC = "test test test test test test test test test test test junk"
=======
_DEVELOPMENT_MNEMONIC = "test test test test test test test test test test test junk"
>>>>>>> 4f907ff8


@lru_cache(maxsize=None)
def get_distributions():
    return packages_distributions()


def is_relative_to(path: Path, target: Path) -> bool:
    if hasattr(path, "is_relative_to"):
        # NOTE: Only available ``>=3.9``
        return target.is_relative_to(path)  # type: ignore

    else:
        try:
            return target.relative_to(path) is not None
        except ValueError:
            return False


def get_relative_path(target: Path, anchor: Path) -> Path:
    """
    Compute the relative path of ``target`` relative to ``anchor``,
    which may or may not share a common ancestor.
    NOTE: Both paths must be absolute
    """
    if not target.is_absolute():
        raise ValueError("'target' must be an absolute path.")
    if not anchor.is_absolute():
        raise ValueError("'anchor' must be an absolute path.")

    anchor_copy = Path(str(anchor))
    levels_deep = 0
    while not is_relative_to(anchor_copy, target):
        levels_deep += 1
        anchor_copy = anchor_copy.parent

    return Path("/".join(".." for _ in range(levels_deep))).joinpath(
        str(target.relative_to(anchor_copy))
    )


def get_package_version(obj: Any) -> str:
    # If value is already cached/static
    if hasattr(obj, "__version__"):
        return obj.__version__

    # NOTE: In case were don't pass a module name
    if not isinstance(obj, str):
        obj = obj.__name__

    # Reduce module string to base package
    # NOTE: Assumed that string input is module name e.g. ``__name__``
    pkg_name = obj.split(".")[0]

    # NOTE: In case the distribution and package name differ
    dists = get_distributions()
    if pkg_name in dists:
        # NOTE: Shouldn't really be more than 1, but never know
        if len(dists[pkg_name]) != 1:
            logger.warning(f"duplicate pkg_name '{pkg_name}'")
        pkg_name = dists[pkg_name][0]

    try:
        return version(pkg_name)

    except PackageNotFoundError:
        # NOTE: Must handle empty string result here
        return ""


def deep_merge(dict1, dict2):
    """Return a new dictionary by merging two dictionaries recursively."""

    result = deepcopy(dict1)

    for key, value in dict2.items():
        if isinstance(value, collections.Mapping):
            result[key] = deep_merge(result.get(key, {}), value)
        else:
            result[key] = deepcopy(dict2[key])

    return result


def expand_environment_variables(contents: str) -> str:
    return os.path.expandvars(contents)


def load_config(path: Path, expand_envars=True, must_exist=False) -> Dict:
    if path.exists():
        contents = path.read_text()
        if expand_envars:
            contents = expand_environment_variables(contents)

        if path.suffix in (".json",):
            config = json.loads(contents)
        elif path.suffix in (".yml", ".yaml"):
            config = yaml.safe_load(contents)
        else:
            raise TypeError(f"Cannot parse '{path.suffix}' files!")

        return config or {}

    elif must_exist:
        raise OSError(f"{path} does not exist!")

    else:
        return {}


def compute_checksum(source: bytes, algorithm: str = "md5") -> str:
    if algorithm == "md5":
        hasher = md5
    else:
        raise ValueError(f"Unknown algorithm `{algorithm}`.")

    return hasher(source).hexdigest()


<<<<<<< HEAD
def generate_dev_accounts(number_of_accounts: int = 10) -> List:
    """
    Creates accounts:

    Account 0.
    address: 0x1e59ce931B4CFea3fe4B875411e280e173cB7A9C
    private__key: 0xdd23ca549a97cb330b011aebb674730df8b14acaee42d211ab45692699ab8ba5
    """
    seed = seed_from_mnemonic(DEVELOPMENT_MNEMONIC, "")
    accounts = []

    for i in range(0, number_of_accounts):
        hd_path = HDPath(f"m/44'/60'/0'/{i}")
        private_key = HexBytes(hd_path.derive(seed)).hex()
        address = Account.from_key(private_key).address
        accounts.append({"address": address, "private_key": private_key})

    return accounts

=======
GeneratedDevAccount = collections.namedtuple("GeneratedDevAccount", ("address", "private_key"))


def generate_dev_accounts(
    mnemonic: str = _DEVELOPMENT_MNEMONIC,
    number_of_accounts: int = 10,
    hd_path_format="m/44'/60'/0'/{}",
) -> List[GeneratedDevAccount]:
    """
    Creates account for using in chain genesis.
    """
    seed = seed_from_mnemonic(mnemonic, "")
    accounts = []

    for i in range(0, number_of_accounts):
        hd_path = HDPath(hd_path_format.format(i))
        private_key = HexBytes(hd_path.derive(seed)).hex()
        address = Account.from_key(private_key).address
        accounts.append(GeneratedDevAccount(address, private_key))

    return accounts

>>>>>>> 4f907ff8

def get_gas_estimation_revert_error_message(tx_error: Exception) -> str:
    """
    Use this method in ``ProviderAPI`` implementations when error handling
    transaction errors. This is to have a consistent experience across providers.
    """
    return (
        f"Gas estimation failed: '{tx_error}'. This transaction will likely revert. "
        "If you wish to broadcast, you must set the gas limit manually."
    )


__all__ = [
    "cached_property",
    "deep_merge",
    "expand_environment_variables",
    "generate_dev_accounts",
    "get_gas_estimation_revert_error_message",
    "load_config",
    "singledispatchmethod",
]<|MERGE_RESOLUTION|>--- conflicted
+++ resolved
@@ -26,11 +26,7 @@
     from singledispatchmethod import singledispatchmethod  # type: ignore
 
 # TODO: Replace this with steve's work / mnemonic from config
-<<<<<<< HEAD
-DEVELOPMENT_MNEMONIC = "test test test test test test test test test test test junk"
-=======
 _DEVELOPMENT_MNEMONIC = "test test test test test test test test test test test junk"
->>>>>>> 4f907ff8
 
 
 @lru_cache(maxsize=None)
@@ -150,27 +146,6 @@
     return hasher(source).hexdigest()
 
 
-<<<<<<< HEAD
-def generate_dev_accounts(number_of_accounts: int = 10) -> List:
-    """
-    Creates accounts:
-
-    Account 0.
-    address: 0x1e59ce931B4CFea3fe4B875411e280e173cB7A9C
-    private__key: 0xdd23ca549a97cb330b011aebb674730df8b14acaee42d211ab45692699ab8ba5
-    """
-    seed = seed_from_mnemonic(DEVELOPMENT_MNEMONIC, "")
-    accounts = []
-
-    for i in range(0, number_of_accounts):
-        hd_path = HDPath(f"m/44'/60'/0'/{i}")
-        private_key = HexBytes(hd_path.derive(seed)).hex()
-        address = Account.from_key(private_key).address
-        accounts.append({"address": address, "private_key": private_key})
-
-    return accounts
-
-=======
 GeneratedDevAccount = collections.namedtuple("GeneratedDevAccount", ("address", "private_key"))
 
 
@@ -193,7 +168,6 @@
 
     return accounts
 
->>>>>>> 4f907ff8
 
 def get_gas_estimation_revert_error_message(tx_error: Exception) -> str:
     """
