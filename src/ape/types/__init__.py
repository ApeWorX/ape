--- conflicted
+++ resolved
@@ -164,13 +164,7 @@
         from ape import convert
         from ape.utils.abi import LogInputABICollection, is_dynamic_sized_type
 
-<<<<<<< HEAD
-        event_abi: EventABI = (
-            event.abi if hasattr(event, "abi") else event  # type: ignore[assignment]
-        )
-=======
         event_abi: EventABI = getattr(event, "abi", event)  # type: ignore[assignment]
->>>>>>> 38d39e04
         search_topics = search_topics or {}
         topic_filter: List[Optional[HexStr]] = [encode_hex(keccak(text=event_abi.selector))]
         abi_inputs = LogInputABICollection(event_abi)
