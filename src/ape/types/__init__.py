from dataclasses import dataclass
<<<<<<< HEAD
from typing import TYPE_CHECKING, Any, Dict, Iterator, List, Literal, Optional, Union
=======
from typing import TYPE_CHECKING, Any, Dict, List, Literal, Optional, Sequence, Union, cast
>>>>>>> 803d9528

from eth_abi.abi import encode
from eth_abi.packed import encode_packed
from eth_typing import Hash32, HexStr
from eth_utils import encode_hex, keccak, to_hex
from ethpm_types import (
    ABI,
    Bytecode,
    Checksum,
    Compiler,
    ContractType,
    HexBytes,
    PackageManifest,
    PackageMeta,
    Source,
)
from ethpm_types.abi import EventABI
from ethpm_types.source import Closure
from pydantic import BaseModel, root_validator, validator
from web3.types import FilterParams

from ape.types.address import AddressType, RawAddress
from ape.types.coverage import (
    ContractCoverage,
    ContractSourceCoverage,
    CoverageProject,
    CoverageReport,
    CoverageStatement,
)
from ape.types.signatures import MessageSignature, SignableMessage, TransactionSignature
from ape.types.trace import CallTreeNode, ControlFlow, GasReport, SourceTraceback, TraceFrame
from ape.utils import BaseInterfaceModel, ExtraModelAttributes, cached_property
from ape.utils.misc import ZERO_ADDRESS, to_int

if TYPE_CHECKING:
    from ape.api.providers import BlockAPI
    from ape.contracts import ContractEvent

BlockID = Union[int, HexStr, HexBytes, Literal["earliest", "latest", "pending"]]
"""
An ID that can match a block, such as the literals ``"earliest"``, ``"latest"``, or ``"pending"``
as well as a block number or hash (HexBytes).
"""

ContractCode = Union[str, bytes, HexBytes]
"""
A type that represents contract code, which can be represented in string, bytes, or HexBytes.
"""

SnapshotID = Union[str, int, bytes]
"""
An ID representing a point in time on a blockchain, as used in the
:meth:`~ape.managers.chain.ChainManager.snapshot` and
:meth:`~ape.managers.chain.ChainManager.snapshot` methods. Can be a ``str``, ``int``, or ``bytes``.
Providers will expect and handle snapshot IDs differently. There shouldn't be a need to change
providers when using this feature, so there should not be confusion over this type in practical use
cases.
"""


class AutoGasLimit(BaseModel):
    """
    Additional settings for ``gas_limit: auto``.
    """

    multiplier: float = 1.0
    """
    A multiplier to estimated gas.
    """

    @validator("multiplier", pre=True)
    def validate_multiplier(cls, value):
        if isinstance(value, str):
            return float(value)

        return value


GasLimit = Union[Literal["auto", "max"], int, str, AutoGasLimit]
"""
A value you can give to Ape for handling gas-limit calculations.
``"auto"`` refers to automatically figuring out the gas,
``"max"`` refers to using the maximum block gas limit,
and otherwise you can provide a numeric value.
"""


TopicFilter = Sequence[Union[Optional[HexStr], List[Optional[HexStr]]]]


@dataclass
class ContractFunctionPath:
    """
    Useful for identifying a method in a contract.
    """

    contract_name: str
    method_name: Optional[str] = None

    @classmethod
    def from_str(cls, value: str) -> "ContractFunctionPath":
        if ":" in value:
            contract_name, method_name = value.split(":")
            return cls(contract_name=contract_name, method_name=method_name)

        return cls(contract_name=value)

    def __str__(self) -> str:
        return f"{self.contract_name}:{self.method_name}"

    def __repr__(self) -> str:
        return f"<{self}>"


class LogFilter(BaseModel):
    addresses: List[AddressType] = []
    events: List[EventABI] = []
    topic_filter: TopicFilter = []
    start_block: int = 0
    stop_block: Optional[int] = None  # Use block height
    selectors: Dict[str, EventABI] = {}

    @root_validator()
    def compute_selectors(cls, values):
        values["selectors"] = {
            encode_hex(keccak(text=event.selector)): event for event in values.get("events", [])
        }

        return values

    @validator("start_block", pre=True)
    def validate_start_block(cls, value):
        return value or 0

    @validator("addresses", pre=True, each_item=True)
    def validate_addresses(cls, value):
        from ape import convert

        return convert(value, AddressType)

    def dict(self, client=None):
        _Hash32 = Union[Hash32, HexBytes, HexStr]
        topics = cast(Sequence[Optional[Union[_Hash32, Sequence[_Hash32]]]], self.topic_filter)
        return FilterParams(
            address=self.addresses,
            fromBlock=to_hex(self.start_block),
            toBlock=to_hex(self.stop_block),
            topics=topics,
        )

    @classmethod
    def from_event(
        cls,
        event: Union[EventABI, "ContractEvent"],
        search_topics: Optional[Dict[str, Any]] = None,
        addresses: Optional[List[AddressType]] = None,
        start_block=None,
        stop_block=None,
    ):
        """
        Construct a log filter from an event topic query.
        """
        from ape import convert
        from ape.utils.abi import LogInputABICollection, is_dynamic_sized_type

        event_abi: EventABI = getattr(event, "abi", event)  # type: ignore
        search_topics = search_topics or {}
        topic_filter: List[Optional[HexStr]] = [encode_hex(keccak(text=event_abi.selector))]
        abi_inputs = LogInputABICollection(event_abi)

        def encode_topic_value(abi_type, value):
            if isinstance(value, (list, tuple)):
                return [encode_topic_value(abi_type, v) for v in value]
            elif is_dynamic_sized_type(abi_type):
                return encode_hex(keccak(encode_packed([str(abi_type)], [value])))
            elif abi_type == "address":
                value = convert(value, AddressType)

            return encode_hex(encode([abi_type], [value]))

        for topic in abi_inputs.topic_abi_types:
            if topic.name in search_topics:
                encoded_value = encode_topic_value(topic.type, search_topics[topic.name])
                topic_filter.append(encoded_value)
            else:
                topic_filter.append(None)

        topic_names = [i.name for i in abi_inputs.topic_abi_types if i.name]
        invalid_topics = set(search_topics) - set(topic_names)
        if invalid_topics:
            raise ValueError(
                f"{event_abi.name} defines {', '.join(topic_names)} as indexed topics, "
                f"but you provided {', '.join(invalid_topics)}"
            )

        # remove trailing wildcards since they have no effect
        while topic_filter[-1] is None:
            topic_filter.pop()

        return cls(
            addresses=addresses or [],
            events=[event_abi],
            topic_filter=topic_filter,
            start_block=start_block,
            stop_block=stop_block,
        )


class BaseContractLog(BaseInterfaceModel):
    """
    Base class representing information relevant to an event instance.
    """

    event_name: str
    """The name of the event."""

    contract_address: AddressType = ZERO_ADDRESS
    """The contract responsible for emitting the log."""

    event_arguments: Dict[str, Any] = {}
    """The arguments to the event, including both indexed and non-indexed data."""

    @validator("contract_address", pre=True)
    def validate_address(cls, value):
        return cls.conversion_manager.convert(value, AddressType)

    def __eq__(self, other: Any) -> bool:
        if self.contract_address != other.contract_address or self.event_name != other.event_name:
            return False

        for k, v in self.event_arguments.items():
            other_v = other.event_arguments.get(k)
            if v != other_v:
                return False

        return True


class ContractLog(BaseContractLog):
    """
    An instance of a log from a contract.
    """

    transaction_hash: Any
    """The hash of the transaction containing this log."""

    block_number: int
    """The number of the block containing the transaction that produced this log."""

    block_hash: Any
    """The hash of the block containing the transaction that produced this log."""

    log_index: int
    """The index of the log on the transaction."""

    transaction_index: Optional[int] = None
    """
    The index of the transaction's position when the log was created.
    Is `None` when from the pending block.
    """

    @validator("block_number", "log_index", "transaction_index", pre=True)
    def validate_hex_ints(cls, value):
        if value is None:
            # Should only happen for optionals.
            return value

        elif not isinstance(value, int):
            return to_int(value)

        return value

    @validator("contract_address", pre=True)
    def validate_address(cls, value):
        return cls.conversion_manager.convert(value, AddressType)

    # NOTE: This class has an overridden `__getattr__` method, but `block` is a reserved keyword
    #       in most smart contract languages, so it is safe to use. Purposely avoid adding
    #       `.datetime` and `.timestamp` in case they are used as event arg names.
    @cached_property
    def block(self) -> "BlockAPI":
        return self.chain_manager.blocks[self.block_number]

    @property
    def _event_args_str(self) -> str:
        return " ".join(f"{key}={val}" for key, val in self.event_arguments.items())

    def __str__(self) -> str:
        return f"{self.event_name}({self._event_args_str})"

    def __repr__(self) -> str:
        return f"<{self.event_name} {self._event_args_str}>"

    def __ape_extra_attributes__(self) -> Iterator[ExtraModelAttributes]:
        yield ExtraModelAttributes(
            name=self.event_name,
            attributes=self.event_arguments,
            include_getattr=True,
            include_getitem=True,
        )

    def __contains__(self, item: str) -> bool:
        return item in self.event_arguments

    def __eq__(self, other: Any) -> bool:
        """
        Check for equality between this instance and another ContractLog instance.

        If the other object is not an instance of ContractLog, this method returns
        NotImplemented. This triggers the Python interpreter to call the __eq__ method
        on the other object (i.e., y.__eq__(x)) if it is defined, allowing for a custom
        comparison. This behavior is leveraged by the MockContractLog class to handle
        custom comparison logic between ContractLog and MockContractLog instances.

        Args:
            other (Any): The object to compare with this instance.

        Returns:
            bool: True if the two instances are equal, False otherwise.
        """

        if not isinstance(other, ContractLog):
            return NotImplemented

        # call __eq__ on parent class
        return super().__eq__(other)

    def get(self, item: str, default: Optional[Any] = None) -> Any:
        return self.event_arguments.get(item, default)


class MockContractLog(BaseContractLog):
    """
    A mock version of the ContractLog class used for testing purposes.
    This class is designed to match a subset of event arguments in a ContractLog instance
    by only comparing those event arguments that the user explicitly provides.

    Inherits from :class:`~ape.types.BaseContractLog`, and overrides the
    equality method for custom comparison
    of event arguments between a MockContractLog and a ContractLog instance.
    """

    def __eq__(self, other: Any) -> bool:
        if (
            not hasattr(other, "contract_address")
            or not hasattr(other, "event_name")
            or self.contract_address != other.contract_address
            or self.event_name != other.event_name
        ):
            return False

        # NOTE: `self.event_arguments` contains a subset of items from `other.event_arguments`,
        #       but we skip those the user doesn't care to check
        for name, value in self.event_arguments.items():
            # Make sure `value` is not `None` (user explicitly set it `None`)
            # NOTE: `other.event_arguments[name]` will raise `IndexError` only if ABIs don't match
            if value is not None and value != other.event_arguments[name]:
                return False

        return True


class ContractLogContainer(list):
    """
    Container for ContractLogs which is adding capability of filtering logs
    """

    def filter(self, event: "ContractEvent", **kwargs) -> List[ContractLog]:
        return [
            x
            for x in self
            if x.event_name == event.name
            and x.contract_address == event.contract
            and all(v == x.event_arguments.get(k) and v is not None for k, v in kwargs.items())
        ]

    def __contains__(self, val: Any) -> bool:
        return any(log == val for log in self)


__all__ = [
    "ABI",
    "AddressType",
    "BlockID",
    "Bytecode",
    "CallTreeNode",
    "Checksum",
    "Closure",
    "Compiler",
    "ContractCoverage",
    "ContractSourceCoverage",
    "ContractLog",
    "ContractLogContainer",
    "ContractType",
    "ControlFlow",
    "CoverageItem",
    "CoverageProject",
    "CoverageReport",
    "CoverageStatement",
    "GasReport",
    "MessageSignature",
    "PackageManifest",
    "PackageMeta",
    "RawAddress",
    "SignableMessage",
    "SnapshotID",
    "Source",
    "SourceTraceback",
    "TraceFrame",
    "TransactionSignature",
]<|MERGE_RESOLUTION|>--- conflicted
+++ resolved
@@ -1,9 +1,16 @@
 from dataclasses import dataclass
-<<<<<<< HEAD
-from typing import TYPE_CHECKING, Any, Dict, Iterator, List, Literal, Optional, Union
-=======
-from typing import TYPE_CHECKING, Any, Dict, List, Literal, Optional, Sequence, Union, cast
->>>>>>> 803d9528
+from typing import (
+    TYPE_CHECKING,
+    Any,
+    Dict,
+    Iterator,
+    List,
+    Literal,
+    Optional,
+    Sequence,
+    Union,
+    cast,
+)
 
 from eth_abi.abi import encode
 from eth_abi.packed import encode_packed
