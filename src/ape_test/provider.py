--- conflicted
+++ resolved
@@ -360,15 +360,6 @@
             }
             receipt = self.network.ecosystem.decode_receipt(receipt_data)
         else:
-<<<<<<< HEAD
-            txn_dict = txn_dict or txn.model_dump(mode="json")
-
-            # Signature is excluded from the model fields,
-            # so we have to include it manually.
-            txn_dict["signature"] = txn.signature
-
-=======
->>>>>>> 06863796
             receipt = self.get_receipt(
                 txn_hash, required_confirmations=required_confirmations, transaction=txn_dict
             )
@@ -377,9 +368,6 @@
         self.chain_manager.history.append(receipt)
 
         if receipt.failed:
-            # NOTE: Using JSON mode since used as request data.
-            txn_dict = txn_dict or txn.model_dump(mode="json")
-
             txn_dict["nonce"] += 1
             txn_params = cast(TxParams, txn_dict)
             txn_dict.pop("signature", None)
