--- conflicted
+++ resolved
@@ -23,10 +23,7 @@
     Configuration related to test gas reports.
     """
 
-<<<<<<< HEAD
-=======
-    exclude: List[GasExclusion] = []
->>>>>>> 0881b5ec
+    exclude: list[GasExclusion] = []
     """
     Contract methods patterns to skip. Specify ``contract_name:`` and not
     ``method_name:`` to skip all methods in the contract. Only specify
@@ -34,30 +31,8 @@
     both to skip methods in a certain contracts. Entries use glob-rules;
     use ``prefix_*`` to skip all items with a certain prefix.
     """
-    exclude: list[GasExclusion] = []
 
-    """
-    Report-types to use. Currently, only supports `terminal`.
-    """
     reports: list[str] = []
-
-    @field_validator("reports", mode="before")
-    @classmethod
-    def validate_reports(cls, values):
-        values = list(set(values or []))
-        valid = ("terminal",)
-        for val in values:
-            if val not in valid:
-                valid_str = ", ".join(valid)
-                raise ValueError(f"Invalid gas-report format '{val}'. Valid: {valid_str}")
-
-        return values
-
-    @property
-    def show(self) -> bool:
-        return "terminal" in self.reports
-
-    reports: List[str] = []
     """
     Report-types to use. Currently, only supports `terminal`.
     """
