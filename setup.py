--- conflicted
+++ resolved
@@ -108,17 +108,10 @@
         "hexbytes>=0.2.3,<1",
         "py-geth>=3.8.0,<4",
         "web3[tester]==6.0.0b4",
-<<<<<<< HEAD
-        # ** Dependencies maintained by ApeWorX **
-        "eip712>=0.1.1,<0.2",
-        "ethpm-types>=0.3.2,<0.4",
-        "evm-trace>=0.1.0.a6",
-=======
         # ** Dependencies maintained by Apeworx **
         "eip712>=0.1.4,<0.2",
         "ethpm-types>=0.3.7,<0.4",
         "evm-trace==0.1.0a10",
->>>>>>> 9e458528
     ],
     entry_points={
         "console_scripts": ["ape=ape._cli:cli"],
