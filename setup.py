--- conflicted
+++ resolved
@@ -77,17 +77,6 @@
     ],
     entry_points={
         "console_scripts": ["ape=ape._cli:cli"],
-<<<<<<< HEAD
-=======
-        "ape_cli_subcommands": [
-            "ape_accounts=ape_accounts._cli:cli",
-            "ape_compile=ape_compile._cli:cli",
-            "ape_console=ape_console._cli:cli",
-            "ape_plugins=ape_plugins._cli:cli",
-            "ape_run=ape_run._cli:cli",
-            "ape_networks=ape_networks._cli:cli",
-        ],
->>>>>>> 1ec197c3
     },
     python_requires=">=3.7,<3.10",
     extras_require=extras_require,
