--- conflicted
+++ resolved
@@ -21,11 +21,7 @@
     ],
     "lint": [
         "black>=24.4.2,<25",  # Auto-formatter and linter
-<<<<<<< HEAD
-        "mypy>=1.10.1,<1.11",  # Static type analyzer
-=======
         "mypy>=1.11.0,<2",  # Static type analyzer
->>>>>>> ffd9ef23
         "types-PyYAML",  # Needed due to mypy typeshed
         "types-requests",  # Needed due to mypy typeshed
         "types-setuptools",  # Needed due to mypy typeshed
