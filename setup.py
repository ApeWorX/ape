#!/usr/bin/env python
import re
from pathlib import Path

from setuptools import find_packages, setup

_HERE = Path(__file__).parent.absolute()
_CORE_PLUGIN_PATTERN = re.compile(r"\bape_\w+(?!\S)")
_PACKAGES = find_packages("src")
_MODULES = {p for p in _PACKAGES if re.match(_CORE_PLUGIN_PATTERN, p)}
_MODULES.add("ape")

extras_require = {
    "test": [  # `test` GitHub Action jobs uses this
        "pytest-xdist>=3.6.1,<4",  # Multi-process runner
        "pytest-cov>=4.0.0,<5",  # Coverage analyzer plugin
        "pytest-mock",  # For creating mocks
        "pytest-timeout>=2.2.0,<3",  # For avoiding timing out during tests
        "hypothesis>=6.2.0,<7.0",  # Strategy-based fuzzer
        "hypothesis-jsonschema==0.19.0",  # JSON Schema fuzzer extension
    ],
    "lint": [
        "black>=24.4.2,<25",  # Auto-formatter and linter
        "mypy>=1.10.0,<2",  # Static type analyzer
        "types-PyYAML",  # Needed due to mypy typeshed
        "types-requests",  # Needed due to mypy typeshed
        "types-setuptools",  # Needed due to mypy typeshed
        "pandas-stubs>=2.2.1.240316",  # Needed due to mypy typeshed
        "types-SQLAlchemy>=1.4.49",  # Needed due to mypy typeshed
        "types-python-dateutil",  # Needed due to mypy typeshed
        "flake8>=7.0.0,<8",  # Style linter
        "flake8-breakpoint>=1.1.0,<2",  # Detect breakpoints left in code
        "flake8-print>=4.0.1,<5",  # Detect print statements left in code
        "isort>=5.13.2,<6",  # Import sorting linter
        "mdformat>=0.7.17",  # Auto-formatter for markdown
        "mdformat-gfm>=0.3.5",  # Needed for formatting GitHub-flavored markdown
        "mdformat-frontmatter>=0.4.1",  # Needed for frontmatters-style headers in issue templates
        "mdformat-pyproject>=0.0.1",  # Allows configuring in pyproject.toml
    ],
    "doc": [
        "pygments>=2.17.0,<3",  # Needed for the Vyper lexer
        "myst-parser>=1.0.0,<2",  # Parse markdown docs
        "sphinx-click>=4.4.0,<5",  # For documenting CLI
        "Sphinx>=6.1.3,<7",  # Documentation generator
        "sphinx_rtd_theme>=1.2.0,<2",  # Readthedocs.org theme
        "sphinxcontrib-napoleon>=0.7",  # Allow Google-style documentation
        "sphinx-plausible>=0.1.2,<0.2",
    ],
    "release": [  # `release` GitHub Action job uses this
        "setuptools",  # Installation tool
        "wheel",  # Packaging tool
        "twine==3.8.0",  # Package upload tool
    ],
    "dev": [
        # commitizen: Manage commits and publishing releases
        (_HERE / "cz-requirement.txt").read_text().strip(),
        "pre-commit",  # Ensure that linters are run prior to committing
        "pytest-watch",  # `ptw` test watcher/runner
        "ipdb",  # Debugger (Must use `export PYTHONBREAKPOINT=ipdb.set_trace`)
    ],
    # NOTE: These are extras that someone can install to get up and running quickly w/ ape
    #       They should be kept up to date with what works and what doesn't out of the box
    #       Usage example: `pipx install eth-ape[recommended-plugins]`
    "recommended-plugins": (_HERE / "recommended-plugins.txt").read_text().splitlines(),
}

# NOTE: `pip install -e .[dev]` to install package
extras_require["dev"] = (
    extras_require["test"]
    + extras_require["lint"]
    + extras_require["doc"]
    + extras_require["release"]
    + extras_require["dev"]
    # NOTE: Do *not* install `recommended-plugins` w/ dev
)

with open("./README.md") as readme:
    long_description = readme.read()


setup(
    name="eth-ape",
    use_scm_version=True,
    setup_requires=["setuptools_scm"],
    description="Ape Ethereum Framework",
    long_description=long_description,
    long_description_content_type="text/markdown",
    author="ApeWorX Ltd.",
    author_email="admin@apeworx.io",
    url="https://apeworx.io",
    project_urls={
        "Documentation": "https://docs.apeworx.io/ape/",
        "Funding": "https://gitcoin.co/grants/5958/ape-maintenance-fund",
        "Source": "https://github.com/ApeWorX/ape",
        "Tracker": "https://github.com/ApeWorX/ape/issues",
        "Twitter": "https://twitter.com/ApeFramework",
    },
    include_package_data=True,
    install_requires=[
        "click>=8.1.6,<9",
        "ijson>=3.1.4,<4",
        "ipython>=8.18.1,<9",
        "lazyasd>=0.1.4",
        "packaging>=23.0,<24",
        "pandas>=1.3.0,<2",
        "pluggy>=1.3,<2",
        "pydantic>=2.6.4,<3",
        "pydantic-settings>=2.0.3,<3",
        "pytest>=8.0,<9.0",
        "python-dateutil>=2.8.2,<3",
        "PyYAML>=5.0,<7",
        "requests>=2.28.1,<3",
        "rich>=12.5.1,<14",
        "SQLAlchemy>=1.4.35",
        "tqdm>=4.62.3,<5.0",
        "traitlets>=5.3.0",
        "urllib3>=2.0.0,<3",
        "watchdog>=3.0,<4",
        # ** Dependencies maintained by Ethereum Foundation **
        "eth-abi>=5.1.0,<6",
        "eth-account>=0.11.2,<0.12",
        "eth-typing>=3.5.2,<4",
        "eth-utils>=2.3.1,<3",
        "hexbytes",  # Peer
        "py-geth>=4.4.0,<5",
        "trie>=3.0.0,<4",  # Peer: stricter pin needed for uv support.
        "web3[tester]>=6.17.2,<7",
        # ** Dependencies maintained by ApeWorX **
        "eip712>=0.2.7,<0.3",
        "ethpm-types>=0.6.9,<0.7",
        "eth_pydantic_types>=0.1.0,<0.2",
<<<<<<< HEAD
        "evmchains>=0.0.9,<0.1",
=======
        "evmchains>=0.0.7,<0.1",
>>>>>>> 8c0217c7
        "evm-trace>=0.1.5,<0.2",
    ],
    entry_points={
        "console_scripts": ["ape=ape._cli:cli"],
        "pytest11": ["ape_test=ape.pytest.plugin"],
        "ape_cli_subcommands": [
            "ape_accounts=ape_accounts._cli:cli",
            "ape_cache=ape_cache._cli:cli",
            "ape_compile=ape_compile._cli:cli",
            "ape_console=ape_console._cli:cli",
            "ape_plugins=ape_plugins._cli:cli",
            "ape_run=ape_run._cli:cli",
            "ape_networks=ape_networks._cli:cli",
            "ape_test=ape_test._cli:cli",
            "ape_init=ape_init._cli:cli",
            "ape_pm=ape_pm._cli:cli",
        ],
    },
    python_requires=">=3.9,<4",
    extras_require=extras_require,
    py_modules=list(_MODULES),
    license="Apache-2.0",
    zip_safe=False,
    keywords="ethereum",
    packages=_PACKAGES,
    package_dir={"": "src"},
    package_data={p: ["py.typed"] for p in _MODULES},
    classifiers=[
        "Development Status :: 5 - Production/Stable",
        "Intended Audience :: Developers",
        "License :: OSI Approved :: MIT License",
        "Natural Language :: English",
        "Operating System :: MacOS",
        "Operating System :: POSIX",
        "Programming Language :: Python :: 3",
        "Programming Language :: Python :: 3.9",
        "Programming Language :: Python :: 3.10",
        "Programming Language :: Python :: 3.11",
        "Programming Language :: Python :: 3.12",
    ],
)<|MERGE_RESOLUTION|>--- conflicted
+++ resolved
@@ -129,11 +129,7 @@
         "eip712>=0.2.7,<0.3",
         "ethpm-types>=0.6.9,<0.7",
         "eth_pydantic_types>=0.1.0,<0.2",
-<<<<<<< HEAD
         "evmchains>=0.0.9,<0.1",
-=======
-        "evmchains>=0.0.7,<0.1",
->>>>>>> 8c0217c7
         "evm-trace>=0.1.5,<0.2",
     ],
     entry_points={
