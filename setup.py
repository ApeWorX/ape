#!/usr/bin/env python
from pathlib import Path
from typing import Dict

from setuptools import find_packages, setup  # type: ignore

here = Path(__file__).parent.absolute()
packages_data: Dict = {}
with open(here / "src" / "ape" / "__modules__.py", encoding="utf8") as modules_file:
    exec(modules_file.read(), packages_data)

extras_require = {
    "test": [  # `test` GitHub Action jobs uses this
        "pytest-xdist",  # multi-process runner
        "pytest-cov",  # Coverage analyzer plugin
        "pytest-mock",  # For creating mocks
        "hypothesis>=6.2.0,<7.0",  # Strategy-based fuzzer
        "hypothesis-jsonschema==0.19.0",  # JSON Schema fuzzer extension
    ],
    "lint": [
        "black>=21.10b0,<22.0",  # auto-formatter and linter
        "mypy>=0.910,<1.0",  # Static type analyzer
        "types-PyYAML",  # NOTE: Needed due to mypy typeshed
        "types-requests",  # NOTE: Needed due to mypy typeshed
        "flake8>=3.9.2,<4.0",  # Style linter
        "flake8-breakpoint>=1.1.0,<2.0.0",  # detect breakpoints left in code
        "flake8-print>=4.0.0,<5.0.0",  # detect print statements left in code
        "isort>=5.9.3,<6.0",  # Import sorting linter
    ],
    "doc": [
        "myst-parser==0.16.0",  # Tools for parsing markdown files in the docs
        "sphinx-click>=3.0.0,<4.0",  # For documenting CLI
        "Sphinx>=3.4.3,<4",  # Documentation generator
        "sphinx-click>=3.0.0",  # Allows autodoc to work for click CLI commands
        "sphinx_rtd_theme>=0.1.9,<1",  # Readthedocs.org theme
        "sphinxcontrib-napoleon>=0.7",  # Allow Google-style documentation
    ],
    "release": [  # `release` GitHub Action job uses this
        "setuptools",  # Installation tool
        "wheel",  # Packaging tool
        "twine",  # Package upload tool
    ],
    "dev": [
        "commitizen>=2.19,<2.20",  # Manage commits and publishing releases
        "pre-commit",  # Ensure that linters are run prior to committing
        "pytest-watch",  # `ptw` test watcher/runner
        "ipdb",  # Debugger (Must use `export PYTHONBREAKPOINT=ipdb.set_trace`)
    ],
}

# NOTE: `pip install -e .[dev]` to install package
extras_require["dev"] = (
    extras_require["test"]
    + extras_require["lint"]
    + extras_require["doc"]
    + extras_require["release"]
    + extras_require["dev"]
)

with open("./README.md") as readme:
    long_description = readme.read()


setup(
    name="eth-ape",
    use_scm_version=True,
    setup_requires=["setuptools_scm"],
    description="Ape Ethereum Framework",
    long_description=long_description,
    long_description_content_type="text/markdown",
    author="ApeWorX Ltd.",
    author_email="admin@apeworx.io",
    url="https://github.com/ApeWorX/ape",
    include_package_data=True,
    install_requires=[
        "backports.cached_property ; python_version<'3.8'",
        "click>=8.0.0",
        "dataclassy==0.10.4",  # NOTE: Pinned due to issue with `Type[<nothing>]`
<<<<<<< HEAD
        "eth-account==0.5.7",
        "ethpm-types>=0.1.0b2",
=======
        "eth-account==0.5.6",
        "ethpm-types>=0.1.0b3",
        "hexbytes>=0.2.2,<1.0.0",
        "packaging>=20.9,<21.0",
>>>>>>> 70e90185
        "pluggy>=0.13.1,<1.0",
        "pydantic>=1.9.0,<2.0",
        "PyGithub>=1.54,<2.0",
        "pygit2>=1.7.2,<2.0",
        "pyyaml>=0.2.5",
        "py-geth>=3.6.0",
        "requests>=2.25.1,<3.0",
        "importlib-metadata",
        "singledispatchmethod ; python_version<'3.8'",
        "IPython>=7.31.1",
        "pytest>=6.0,<7.0",
        "rich>=10.14,<11",
        "tqdm>=4.62.3,<5.0",
        "typing-extensions ; python_version<'3.8'",
        "web3[tester]==5.27.0",
        "eth_abi==2.1.1",
        "eth-utils==1.10.0",
        "eth-rlp==0.2.1",
        "python-dateutil>=2.8.2,<3.0",
    ],
    entry_points={
        "console_scripts": ["ape=ape._cli:cli"],
        "pytest11": ["ape_test=ape_test.plugin"],
        "ape_cli_subcommands": [
            "ape_accounts=ape_accounts._cli:cli",
            "ape_compile=ape_compile._cli:cli",
            "ape_console=ape_console._cli:cli",
            "ape_plugins=ape_plugins._cli:cli",
            "ape_run=ape_run._cli:cli",
            "ape_networks=ape_networks._cli:cli",
            "ape_test=ape_test._cli:cli",
        ],
    },
    python_requires=">=3.7,<3.11",
    extras_require=extras_require,
    py_modules=packages_data["__modules__"],
    license="Apache-2.0",
    zip_safe=False,
    keywords="ethereum",
    packages=find_packages("src"),
    package_dir={"": "src"},
    package_data={p: ["py.typed"] for p in packages_data["__modules__"]},
    classifiers=[
        "Development Status :: 4 - Beta",
        "Intended Audience :: Developers",
        "License :: OSI Approved :: MIT License",
        "Natural Language :: English",
        "Operating System :: MacOS",
        "Operating System :: POSIX",
        "Programming Language :: Python :: 3",
        "Programming Language :: Python :: 3.7",
        "Programming Language :: Python :: 3.8",
        "Programming Language :: Python :: 3.9",
        "Programming Language :: Python :: 3.10",
    ],
)<|MERGE_RESOLUTION|>--- conflicted
+++ resolved
@@ -76,15 +76,10 @@
         "backports.cached_property ; python_version<'3.8'",
         "click>=8.0.0",
         "dataclassy==0.10.4",  # NOTE: Pinned due to issue with `Type[<nothing>]`
-<<<<<<< HEAD
         "eth-account==0.5.7",
-        "ethpm-types>=0.1.0b2",
-=======
-        "eth-account==0.5.6",
         "ethpm-types>=0.1.0b3",
         "hexbytes>=0.2.2,<1.0.0",
         "packaging>=20.9,<21.0",
->>>>>>> 70e90185
         "pluggy>=0.13.1,<1.0",
         "pydantic>=1.9.0,<2.0",
         "PyGithub>=1.54,<2.0",
