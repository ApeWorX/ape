--- conflicted
+++ resolved
@@ -120,14 +120,10 @@
         "hexbytes>=1.2.0,<2",
         "py-geth>=5.4.0,<6",
         "trie>=3.0.1,<4",  # Peer: stricter pin needed for uv support.
-<<<<<<< HEAD
-        "web3[tester]>=6.20.1,<8",
+        "web3[tester]>=7.12.1,<8",
         # ** Dependencies maintained by Ethereum Foundation and compiled to C by BobTheBuidler**
         "faster-eth-abi>=5.1.0,<6",
         "faster-eth-utils>=2.1.0,<6",
-=======
-        "web3[tester]>=7.12.1,<8",
->>>>>>> 076c7cda
         # ** Dependencies maintained by ApeWorX **
         "eip712>=0.2.10,<0.3",
         "ethpm-types>=0.6.27,<0.7",
