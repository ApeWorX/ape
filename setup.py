--- conflicted
+++ resolved
@@ -100,11 +100,7 @@
         "lazyasd>=0.1.4",
         "packaging>=23.0,<24",
         "pandas>=1.3.0,<2",
-<<<<<<< HEAD
-        "pluggy>=0.12,<1.3",
-=======
         "pluggy>=1.3,<2",
->>>>>>> 0e584b31
         "pydantic>=1.10.8,<2",
         "PyGithub>=1.59,<2",
         "pytest>=6.0,<8.0",
