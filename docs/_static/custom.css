@import url("https://fonts.googleapis.com/css?family=Space+Mono&display=swap");
@import url("https://fonts.googleapis.com/css?family=Rubik&display=swap");

#version-picker-label {
  color: #ffffff;
  display: inline;
}

body {
  font-weight: 400;
  font-family: "Rubik";
  background-color: #d3e0d1;
  min-height: 100%;
<<<<<<< HEAD
  background: #9b9b9b;
=======
  background: #f2f3f8;
>>>>>>> f5f6d7bc
}

p {
  font-weight: 400;
  font-family: "Rubik";
}

h1 {
  font-size: 70px;
  line-height: 70px;
  font-family: "Space Mono";
  text-transform: uppercase;
  letter-spacing: -0.05em;
  color: #000000;
}

h2 {
  font-size: 42px;
  line-height: 42px;
  font-family: "Space Mono";
  letter-spacing: -0.05em;
}

h3 {
  font-size: 24px;
  line-height: 24px;
  font-family: "Space Mono";
  letter-spacing: -0.05em;
  font-weight: 300;
}

a {
  color: #000000;
  text-decoration: none;
  cursor: pointer;
}

a:visited {
  color: #000000;
}

a:hover {
  color: #e70000;
}

.wy-nav-content-wrap {
  margin-left: 300px;
<<<<<<< HEAD
  background: ##7cffb4;
=======
  background: #fff;
>>>>>>> f5f6d7bc
  min-height: 100%;
}

//SIDEBAR SETTINGS - AS OF 12922

.wy-side-scroll {
  width: 320px;
  background-color: #f2f3f8;
  position: relative;
  overflow-x: hidden;
  overflow-y: scroll;
  height: 100%;
}

<<<<<<< HEAD
=======
.wy-nav-top {
  display: block;
  background-color: #000;
  padding: 0.4045em 0.809em;
  position: relative;
  line-height: 50px;
  text-align: center;
  font-size: 100%;
}

>>>>>>> f5f6d7bc
.wy-side-nav-search {
  display: block;
  width: 300px;
  padding: 0.809em;
  margin-bottom: 0.809em;
  z-index: 200;
  background-color: #000000;
  text-align: center;
<<<<<<< HEAD
  color: #fcfcfc;
=======
  color: #fafafa;
>>>>>>> f5f6d7bc
}

.wy-menu-vertical header,
.wy-menu-vertical p.caption {
  color: #7cffb4;
  font-family: "Space Mono";
  height: 32px;
  line-height: 32px;
  display: block;
  font-weight: 700;
  text-transform: uppercase;
  font-size: 20px;
  white-space: nowrap;
  background-color: black;
}

.wy-menu-vertical a {
  line-height: 18px;
  padding: 0.4045em 1.618em;
  display: block;
  position: relative;
  font-size: 90%;
  color: #000000;
}

.rst-content code.literal,
.rst-content tt.literal {
  color: #ff7e7e;
}

footer {
  color: grey;
  display: none;
}

.wy-nav-top {
  display: none;
  background: #000000;
  color: #fff;
  padding: 0.4045em 0.809em;
  position: relative;
  line-height: 50px;
  text-align: center;
  font-size: 100%;
}

.wy-nav-side {
  position: fixed;
  top: 0;
  bottom: 0;
  left: 0;
  padding-bottom: 2em;
  width: 300px;
  overflow-x: hidden;
  overflow-y: hidden;
  min-height: 100%;
<<<<<<< HEAD
  color: #9b9b9b;
  background: #fff;
=======
  background-color: #f2f3f8;
>>>>>>> f5f6d7bc
  z-index: 200;
}

@media only screen and (min-device-width: 320px) and (max-device-width: 480px) {
  .wy-nav-side {
    display: none;
  }
<<<<<<< HEAD
  .wy-nav-content-wrap {
    margin-left: 0px;
    background: ##7cffb4;
=======
  .wy-nav-side.shift {
    display: block;
  }
  .wy-nav-content-wrap {
    margin-left: 0px;
    background-color: #f2f3f8;
>>>>>>> f5f6d7bc
    min-height: 100%;
  }
  .wy-nav-top {
    display: block;
<<<<<<< HEAD
    background: #000000;
=======
>>>>>>> f5f6d7bc
    color: #fff;
    padding: 0.4045em 0.809em;
    position: relative;
    line-height: 50px;
    text-align: center;
    font-size: 100%;
  }
<<<<<<< HEAD
=======

  .wy-side-nav-search {
    display: block;
    width: 300px;
    padding: 0.809em;
    margin-bottom: 0.809em;
    z-index: 200;
    background-color: #000000;
    text-align: center;
    color: #fafafa;
  }

>>>>>>> f5f6d7bc
  h1 {
    font-size: 40px;
    line-height: 40px;
    font-family: "Space Mono";
    text-transform: uppercase;
    letter-spacing: -0.05em;
    color: #000000;
  }

  h2 {
    font-size: 34px;
    line-height: 34px;
    font-family: "Space Mono";
    letter-spacing: -0.05em;
  }
<<<<<<< HEAD
=======

  a {
    color: #c2006b;
    text-decoration: underline;
    cursor: pointer;
  }

  a:visited {
    color: #c2006b;
  }

  a:hover {
    color: rgb(0, 0, 0);
  }
>>>>>>> f5f6d7bc
}<|MERGE_RESOLUTION|>--- conflicted
+++ resolved
@@ -11,11 +11,7 @@
   font-family: "Rubik";
   background-color: #d3e0d1;
   min-height: 100%;
-<<<<<<< HEAD
-  background: #9b9b9b;
-=======
   background: #f2f3f8;
->>>>>>> f5f6d7bc
 }
 
 p {
@@ -63,11 +59,7 @@
 
 .wy-nav-content-wrap {
   margin-left: 300px;
-<<<<<<< HEAD
-  background: ##7cffb4;
-=======
   background: #fff;
->>>>>>> f5f6d7bc
   min-height: 100%;
 }
 
@@ -82,8 +74,6 @@
   height: 100%;
 }
 
-<<<<<<< HEAD
-=======
 .wy-nav-top {
   display: block;
   background-color: #000;
@@ -94,7 +84,6 @@
   font-size: 100%;
 }
 
->>>>>>> f5f6d7bc
 .wy-side-nav-search {
   display: block;
   width: 300px;
@@ -103,11 +92,7 @@
   z-index: 200;
   background-color: #000000;
   text-align: center;
-<<<<<<< HEAD
-  color: #fcfcfc;
-=======
   color: #fafafa;
->>>>>>> f5f6d7bc
 }
 
 .wy-menu-vertical header,
@@ -164,12 +149,7 @@
   overflow-x: hidden;
   overflow-y: hidden;
   min-height: 100%;
-<<<<<<< HEAD
-  color: #9b9b9b;
-  background: #fff;
-=======
   background-color: #f2f3f8;
->>>>>>> f5f6d7bc
   z-index: 200;
 }
 
@@ -177,26 +157,16 @@
   .wy-nav-side {
     display: none;
   }
-<<<<<<< HEAD
-  .wy-nav-content-wrap {
-    margin-left: 0px;
-    background: ##7cffb4;
-=======
   .wy-nav-side.shift {
     display: block;
   }
   .wy-nav-content-wrap {
     margin-left: 0px;
     background-color: #f2f3f8;
->>>>>>> f5f6d7bc
     min-height: 100%;
   }
   .wy-nav-top {
     display: block;
-<<<<<<< HEAD
-    background: #000000;
-=======
->>>>>>> f5f6d7bc
     color: #fff;
     padding: 0.4045em 0.809em;
     position: relative;
@@ -204,8 +174,6 @@
     text-align: center;
     font-size: 100%;
   }
-<<<<<<< HEAD
-=======
 
   .wy-side-nav-search {
     display: block;
@@ -218,7 +186,6 @@
     color: #fafafa;
   }
 
->>>>>>> f5f6d7bc
   h1 {
     font-size: 40px;
     line-height: 40px;
@@ -234,8 +201,6 @@
     font-family: "Space Mono";
     letter-spacing: -0.05em;
   }
-<<<<<<< HEAD
-=======
 
   a {
     color: #c2006b;
@@ -250,5 +215,4 @@
   a:hover {
     color: rgb(0, 0, 0);
   }
->>>>>>> f5f6d7bc
 }