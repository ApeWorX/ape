--- conflicted
+++ resolved
@@ -34,14 +34,16 @@
 You can also use the `--network` option on scripts that use the `main()` method approach or scripts that implement that `ConnectedProviderCommand` command type.
 See [the scripting guide](./scripts.html) to learn more about scripts and how to add the network option.
 
-**NOTE**: You can omit values to use defaults.
+Also, you can omit values to use defaults.
 For example, the default ecosystem is `ethereum` and the default network is `local`, so you can do:
 
 ```bash
-ape run --network ::foundry
+ape run <custom-cmd> --network ::foundry
 ```
 
 as a short-cut for `ethereum:local:foundry`.
+(note: `<custom-command>` refers to the name of a script that uses the network option or is a `ConnectedProviderCommand`.
+See the [scripting guide](./scripts.html) for more information).
 
 Next, we will talk about how to add additional networks to your Ape environment.
 
@@ -145,23 +147,6 @@
 ape console --network polygon:chainnet:foundry
 ```
 
-<<<<<<< HEAD
-=======
-You can also use the `--network` option on scripts that use the `main()` method approach or scripts that implement that `ConnectedProviderCommand` command type.
-See [the scripting guide](./scripts.html) to learn more about scripts and how to add the network option.
-
-Also, you can omit values to use defaults.
-For example, the default ecosystem is `ethereum` and the default network is `local`, so you can do:
-
-```bash
-ape run <custom-cmd> --network ::foundry
-```
-
-as a short-cut for `ethereum:local:foundry`.
-(note: `<custom-command>` refers to the name of a script that uses the network option or is a `ConnectedProviderCommand`.
-See the [scripting guide](./scripts.html) for more information).
-
->>>>>>> c1753871
 ## Configuring Networks
 
 Change network defaults using your project's `ape-config.yaml` file.
