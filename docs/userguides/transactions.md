--- conflicted
+++ resolved
@@ -131,7 +131,6 @@
 transaction_acceptance_timeout: 600  # 5 minutes
 ```
 
-<<<<<<< HEAD
 ## Traces
 
 If you are using a provider that is able to fetch transaction traces, such as the [ape-hardhat](https://github.com/ApeWorX/ape-hardhat) provider, you can call the [`ReceiptAPI.show_trace()`](../methoddocs/api.html?highlight=receiptapi#ape.api.transactions.ReceiptAPI.show_trace) method.
@@ -150,38 +149,60 @@
 The trace might look something like:
 
 ```bash
-Call trace for '0xbf6c0da1aaf504d3d1a6dcfa37d30bae25a05931eef142994225c313fcc28cd8'
-txn.origin=0xc89D42189f0450C2b2c3c61f58Ec5d628176A1E7
-ContractA.goodbye() [31011 gas]                                                                                                                                     
-├── SYMBOL.methodB1(lolol="ice-cream", dynamo=36) [401697 gas]                                                                                                      
-│   ├── ContractC.getSomeList() -> [                                                                                                                                
-│   │     3425311345134513461345134534531452345,                                                                                                                    
-│   │     111344445534535353,                                                                                                                                       
-│   │     993453434534534534534977788884443333                                                                                                                      
-│   │   ] [369738 gas]                                                                                                                                              
-│   └── ContractC.methodC1(windows95="simpler", jamaica=36, cardinal=ContractA) [363505 gas]                                                                        
-├── SYMBOL.callMe(blue=0x1e59ce931B4CFea3fe4B875411e280e173cB7A9C) -> 0x1e59ce931B4CFea3fe4B875411e280e173cB7A9C [233062 gas]                                       
-├── SYMBOL.methodB2(trombone=0x1e59ce931B4CFea3fe4B875411e280e173cB7A9C) [231581 gas]                                                                               
-│   ├── ContractC.paperwork(ContractA) -> (os="simpler", country=36, wings=ContractA) [226996 gas]                                                                  
-│   ├── ContractC.methodC1(windows95="simpler", jamaica=0, cardinal=ContractC) [221899 gas]                                                                         
-│   ├── ContractC.methodC2() [146872 gas]                                                                                                                           
-│   └── ContractC.methodC2() [121652 gas]                                                                                                                           
-├── ContractC.addressToValue(0x1e59ce931B4CFea3fe4B875411e280e173cB7A9C) -> 0 [99935 gas]                                                                           
-├── SYMBOL.bandPractice(0x1e59ce931B4CFea3fe4B875411e280e173cB7A9C) -> 0 [93900 gas]                                                                                
-├── SYMBOL.methodB1(lolol="lemondrop", dynamo=0) [91930 gas]                                                                                                        
-│   ├── ContractC.getSomeList() -> [                                                                                                                                
-│   │     3425311345134513461345134534531452345,                                                                                                                    
-│   │     111344445534535353,                                                                                                                                       
-│   │     993453434534534534534977788884443333                                                                                                                      
-│   │   ] [86116 gas]                                                                                                                                               
-│   └── ContractC.methodC1(windows95="simpler", jamaica=0, cardinal=ContractA) [82344 gas]                                                                          
-└── SYMBOL.methodB1(lolol="snitches_get_stiches", dynamo=111) [54861 gas]                                                                                           
-    ├── ContractC.getSomeList() -> [                                                                                                                                
-    │     3425311345134513461345134534531452345,                                                                                                                    
-    │     111344445534535353,                                                                                                                                       
-    │     993453434534534534534977788884443333                                                                                                                      
-    │   ] [51694 gas]                                                                                                                                               
-    └── ContractC.methodC1(windows95="simpler", jamaica=111, cardinal=ContractA) [47921 gas]
+Call trace for '0x43abb1fdadfdae68f84ce8cd2582af6ab02412f686ee2544aa998db662a5ef50'
+txn.origin=0x1e59ce931B4CFea3fe4B875411e280e173cB7A9C
+ContractA.methodWithoutArguments() -> 0x00..7a9c [469604 gas]                                                                                                                                     
+├── SYMBOL.supercluster(x=234444) -> [                                                                                                                                                            
+│       [23523523235235, 11111111111, 234444],                                                                                                                                                    
+│       [                                                                                                                                                                                         
+│         345345347789999991,                                                                                                                                                                     
+│         99999998888882,                                                                                                                                                                         
+│         345457847457457458457457457                                                                                                                                                             
+│       ],                                                                                                                                                                                        
+│       [234444, 92222229999998888882, 3454],                                                                                                                                                     
+│       [                                                                                                                                                                                         
+│         111145345347789999991,                                                                                                                                                                  
+│         333399998888882,                                                                                                                                                                        
+│         234545457847457457458457457457                                                                                                                                                          
+│       ]                                                                                                                                                                                         
+│     ] [461506 gas]                                                                                                                                                                              
+├── SYMBOL.methodB1(lolol="ice-cream", dynamo=345457847457457458457457457) [402067 gas]                                                                                                           
+│   ├── ContractC.getSomeList() -> [                                                                                                                                                              
+│   │     3425311345134513461345134534531452345,                                                                                                                                                  
+│   │     111344445534535353,                                                                                                                                                                     
+│   │     993453434534534534534977788884443333                                                                                                                                                    
+│   │   ] [370103 gas]                                                                                                                                                                            
+│   └── ContractC.methodC1(                                                                                                                                                                       
+│         windows95="simpler",                                                                                                                                                                    
+│         jamaica=345457847457457458457457457,                                                                                                                                                    
+│         cardinal=ContractA                                                                                                                                                                      
+│       ) [363869 gas]                                                                                                                                                                            
+├── SYMBOL.callMe(blue=tx.origin) -> tx.origin [233432 gas]                                                                                                                                       
+├── SYMBOL.methodB2(trombone=tx.origin) [231951 gas]                                                                                                                                              
+│   ├── ContractC.paperwork(ContractA) -> (                                                                                                                                                       
+│   │     os="simpler",                                                                                                                                                                           
+│   │     country=345457847457457458457457457,                                                                                                                                                    
+│   │     wings=ContractA                                                                                                                                                                         
+│   │   ) [227360 gas]                                                                                                                                                                            
+│   ├── ContractC.methodC1(windows95="simpler", jamaica=0, cardinal=ContractC) [222263 gas]                                                                                                       
+│   ├── ContractC.methodC2() [147236 gas]                                                                                                                                                         
+│   └── ContractC.methodC2() [122016 gas]                                                                                                                                                         
+├── ContractC.addressToValue(tx.origin) -> 0 [100305 gas]                                                                                                                                         
+├── SYMBOL.bandPractice(tx.origin) -> 0 [94270 gas]                                                                                                                                               
+├── SYMBOL.methodB1(lolol="lemondrop", dynamo=0) [92321 gas]                                                                                                                                      
+│   ├── ContractC.getSomeList() -> [                                                                                                                                                              
+│   │     3425311345134513461345134534531452345,                                                                                                                                                  
+│   │     111344445534535353,                                                                                                                                                                     
+│   │     993453434534534534534977788884443333                                                                                                                                                    
+│   │   ] [86501 gas]                                                                                                                                                                             
+│   └── ContractC.methodC1(windows95="simpler", jamaica=0, cardinal=ContractA) [82729 gas]                                                                                                        
+└── SYMBOL.methodB1(lolol="snitches_get_stiches", dynamo=111) [55252 gas]                                                                                                                         
+    ├── ContractC.getSomeList() -> [                                                                                                                                                              
+    │     3425311345134513461345134534531452345,                                                                                                                                                  
+    │     111344445534535353,                                                                                                                                                                     
+    │     993453434534534534534977788884443333                                                                                                                                                    
+    │   ] [52079 gas]                                                                                                                                                                             
+    └── ContractC.methodC1(windows95="simpler", jamaica=111, cardinal=ContractA) [48306 gas]                                                                                                      
 ```
 
 Additionally, you can view the traces of other transactions on your network.
@@ -192,7 +213,8 @@
 txn_hash = "0x053cba5c12172654d894f66d5670bab6215517a94189a9ffc09bc40a589ec04d"
 receipt = networks.provider.get_transaction(txn_hash)
 receipt.show_trace()
-=======
+```
+
 ## Estimate Fees
 
 To estimate the fees on a transaction without sending it, use the `as_transaction()` method to get a reference to a transaction API object.
@@ -203,5 +225,4 @@
 ```bash
 txn = contract_a.methodToCall.as_transaction(1, sender=accounts.load("me"))
 estimated_fees = provider.estimate_gas_cost(txn)
->>>>>>> c4ea5cc5
 ```