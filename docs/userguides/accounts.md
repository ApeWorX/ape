--- conflicted
+++ resolved
@@ -33,16 +33,9 @@
 
 .. doctest::
 
-<<<<<<< HEAD
-  >>> from ape import accounts
-
-  >>> sender = accounts.test_accounts[0]
-
-=======
 >>> from ape import accounts
 
 >>> sender = accounts.test_accounts[0]
->>>>>>> c60490b2
 ```
 
 You can configure your test accounts using your `ape-config.yaml` file:
@@ -64,16 +57,9 @@
 
 .. doctest::
 
-<<<<<<< HEAD
-  >>> from ape import accounts 
-  
-  >>> account = accounts.test_accounts.generate_test_account()
-
-=======
 >>> from ape import accounts
 
 >>> account = accounts.test_accounts.generate_test_account()
->>>>>>> c60490b2
 ```
 
 **NOTE**: Creating a new test account means it will be unfunded by default.
