<<<<<<< HEAD
# Writing Plugins

## Initialize a plugin project

Use this [project template](https://github.com/ApeWorX/project-template)
as a reference for developing a plugin. Note: this template is designed
for 2nd class plugins so not everything may apply. The template may be
good to follow if you want to keep your plugin of similar quality to
plugins developed by ApeWorX. See [the Solidity
plugin](https://github.com/apeworx/ape-solidity) as an example of a
compiler implementations.

## Plugin architecture

In order to create a plugin which will work with ape, you will need to

* Define a class that subclasses the abstract methods within the `ape` api. 
* Implement all the methods in order for it to work.

### Types of plugins

* Core plugins - These are plugins that are bundled with ape core. They are
  built in, don\'t have a version, and can\'t be uninstalled. 
* ApeWorx Trusted plugins - These plugins are maintained by ApeWorX. They are trusted. 
  Users and developers can pin different versions but should be aware
  of api changes when doing so.
* 3rd party plugins - These are plugins developed outside the ApeWorX organization.
  These should be installed at your own risk. These can also be pinned
  like the ApeWorx Trusted plugins.

### Plugin Registration process flow

Ape uses `pluggy` for plugin management. The `@plugins.register`
decorator hooks into ape core. The plugin process looks for all local
installed site packages that start with `ape_`. The plugin process will
loop through these potential ape plugins and see which ones have created
a plugin type registration. If the plugin type registration is found,
then `ape` knows that this package is a plugin and attempts to process
it according to registration interface. Then we have a set of registered
plugins that the registration process defines it needs. The `@hookspec`
decorator describes how the plugin works. Find out more about
`@hookspec` in the [Pluggy documentation](https://pluggy.readthedocs.io/en/stable/index.html#specifications).

### CLI Registration

CLI registration uses `entrypoints` which is a built-in python registry
of items declared in `setup.py`. Also note that typically, `_cli.py` is
used instead of `__init__.py` for the location of the Click CLI group,
because it is logically separate from the Python module loading process.
If you try to define them together and use ape as a library as well,
there is a race condition in the loading process that will prevent the
cli plugin from working.

### Compilation process flow

The project manager object is a representation of your current project,
which should contain all the files the user\'s project will use,
including `contracts/` folder (where contract source code is stored).
The `contracts/` folder is where the compiler looks for contracts to
compile. File extensions found within the `contracts/` directory
determine which compiler plugin ape uses. The pragma spec of the
compilable files within the folder is checked and then used to decide if
a new compiler needs to be downloaded or if the version matches one of
the currently installed compiler versions. The contracts are then
grouped by compiler type and version and fed into the corresponding
compiler to compile them. These are then output as a JSON file to the
`.build` directory. They can then be deployed on the chain from the
console or a script.

### Compiler manager

The compiler manager contains all the registered compilers. Compiler
plugins must subclass the
[CompilerAPI](autoapi/ape/api/compiler/index#ape.api.compiler.CompilerAPI)
object and implement all `abstractmethod`. Implement
[get\_versions](autoapi/ape/api/compiler/index#ape.api.compiler.CompilerAPI.get_versions)
in compile. `get_versions` gets a set of all the files and tell it all
the versions that are needed. It needs to get that information to create
the manifest, so it can record the compilers which are required. From the
contract types you can then initialize or deploy a contract using the
contract types. data structure source is how to get the source file from
the manifest This method should always return the same value and
doesn\'t cache. Compiler Manager uses the compiler api and has a list of
all the compiler api subclasses. The compiler manager has the set of all
the registered compiler plugins. Those compiler plugins subclass the
compiler api, and so that\'s how it can call out to the plugins in order
to compile files which are detected inside the contracts folder.

CompilerAPI plugins

### ContractType type

The compilation produces the `.build` The manifest is a file that
describes the package. It describes everything that is within the
package. The package manifest contains links to source code on IPFS, a
hierarchy of which compilers and which versions of those compilers are
used to compile files, contract types which come from the compiled files
that you might want to use in the package.
[ContractType](autoapi/ape/types/contract/index.html#ape.types.contract.ContractType)

### Account registration process flow

accounts manager AccountAPI/AccountContainerAPI plugins Signing messages
and transactions via AccountAPI

### Transactional process flow

networks manager EcosystemAPI plugins NetworkAPI plugins ProviderAPI
plugins ExplorerAPI plugins ContractInstance type and encoding via
EcosystemAPI

### Argument conversion process flow

CLI arguments are decoded and passed in to the application with `click`.

## Writing CLI plugins

CLI plugins will use the plugin registration process defined above. The
CLI plugins should use the `click` library in order to be able to supply
arguments from the CLI.

## Logging

Use Ape's logger in your plugins or scripts by importing it from the `ape.logging` module or 
by using it off the CLI context (from using the `@ape_cli_context` decorator).
  
* **ape_cli_context:**
  
Use it from the @ape_cli_context decorator:
```bash
from ape.logging import logger

logger.info("This is a log message")

@ape_cli_context()
def my_command(cli_ctx)
  cli_ctx.logger.info("my log message")
=======
# Developing Plugins

Your plugin project can be any type of python project, so long as its package name starts with `ape_` (such as 
`ape_ethereum`). To create an `ape` plugin, implement one or more API classes from the the `ape.api` namespace or add 
key `ape_cli_subcommands` to your entry-points list in your project's `setup.py`, depending on what type of plugin you 
want to create. This guide is intended to assist in both of those use-cases.

The following is a list of example plugins to use as a reference when developing plugins:

* [the Solidity plugin](https://github.com/apeworx/ape-solidity), an example `CompilerAPI`
* [the Infura plugin](https://github.com/apeworx/ape-infura), an example `ProviderAPI`
* [the Trezor plugin](https://github.com/apeworx/ape-trezor), an example `AccountAPI`
* [the Tokens-List plugin](https://github.com/apeworx/ape-tokens), an example CLI Extension

## Initialize a Plugin Project

As previously mentioned, a plugin project is merely a python project. However, you can optionally use this 
[project template](https://github.com/ApeWorX/project-template) for initializing your plugin. **NOTE**: this template 
is primarily designed for plugins built within the ApeWorX team organization; not everything may apply. It is okay to 
delete anything that does not work or that you don't find helpful. The template may be good to follow if you want to 
keep your plugin of similar quality to plugins developed by the ApeWorX team.

## Implementing API Classes

API classes (classes from the `ape.api` namespace) are primary composed of abstract methods and properties that plugins 
must implement. A benefit of the plugin system is that each plugin can implement these however they need, so long as 
they conform to the API interface. Two plugins with the same API may do entirely different things and yet be 
interchangeable in their usage.

To implement an API, import its class and use it as a base-class in your implementation class. **WARNING**: The plugin 
will fail to work properly if you do not implement all the abstract methods.

```python
from ape.api import ProviderAPI
from web3 import Web3, HTTPProvider


class MyProvider(ProviderAPI):
    _web3: Web3 = None  # type: ignore
    
    def connect(self):
        self._web3  = Web3(HTTPProvider(str("https://localhost:1337")))

    """Implement rest of abstract methods"""
```

### Registering API Classes

Once you have finished implementing your API classes, you need to register them using the 
[@plugins.register](../methoddocs/plugins.html#ape.plugins.register) method decorator.

```python
from ape import plugins

# Here, we register our provider plugin so we can use it in 'ape'.
@plugins.register(plugins.ProviderPlugin)
def providers():
    # NOTE: 'MyProvider' defined in a prior code-block.
    yield "ethereum", "development", MyProvider
```

This decorator hooks into ape core and ties everything together by looking for all local installed site-packages that 
start with `ape_`. Then, it will loop through these potential `ape` plugins and see which ones have created a plugin 
type registration. If the plugin type registration is found, then `ape` knows this package is a plugin and attempts to 
process it according to its registration interface.

### CLI Plugins

The `ape` CLI is built using the python package [click](https://palletsprojects.com/p/click/). To create a CLI plugin,
create any type of `click` command (such as a `click.group` or a `click.command`).

`_cli.py`:

```python
import click

@click.group
def cli():
    """My custom commands."""


@cli.command()
def my_sub_cmd():
    """My subcommand."""
```

Then, register it using `entrypoints`, which is a built-in python registry of items declared in `setup.py`.

`setup.py`:

```python
...
entry_points={
    "ape_cli_subcommands": [
        "ape_myplugin=ape_myplugin._cli:cli",
    ],
},
...
```

**NOTE**: Typically, a `_cli.py` module is used instead of a `__init__.py` module for the location of the Click CLI 
group because it is logically separate from the Python module loading process. If you try to define them together and 
use `ape` as a library as well, there is a race condition in the loading process that will prevent the CLI plugin from 
working.

For common `ape-click` usages, use the `ape.cli` namespace. For example, use the 
[@existing_alias_argument() decorator](../methoddocs/cli.html#ape.cli.arguments.existing_alias_argument)) when you need 
a CLI argument for specifying an existing account alias:

```python
import click
from ape.cli import existing_alias_argument

@click.command()
@existing_alias_argument()
def my_cmd(alias):
  click.echo(f"{alias} is an existing account!")
```

## Using Plugins

Once you have finished implementing and registering your API classes, they will now be part of `ape`. For example, 
if you implemented the `AccountAPI`, you can now use accounts created from this plugin. The top-level `ape` manager 
classes are indifferent about the source of the plugin.

```python
from ape import accounts

# The manager can load accounts from any account-based plugin.
my_ledger_account = accounts.load("ledger_0")  # Created using the 'ape-ledger' plugin
my_trezor_account = accounts.load("trezor_0")  # Created using the 'ape-trezor' plugin
```

Similarly, if you implemented a `ProviderAPI`, that provider is now accessible in the CLI via the `--network` option:

```bash
ape run my_script --network ethereum:development:my_provider_plugin
```

**NOTE**: The `--network` option is available on the commands `run`, `test`, and `console` or any CLI command that 
uses the [network option decorator](../methoddocs/cli.html?highlight=network_option#ape.cli.options.network_option).

When creating the CLI-based plugins, you should see your CLI command as a top-level command in the `ape --help` output:

```
Commands:
  ...
  my-plugin  Utilities for my plugin
  ...
>>>>>>> 38794c46
```<|MERGE_RESOLUTION|>--- conflicted
+++ resolved
@@ -1,142 +1,3 @@
-<<<<<<< HEAD
-# Writing Plugins
-
-## Initialize a plugin project
-
-Use this [project template](https://github.com/ApeWorX/project-template)
-as a reference for developing a plugin. Note: this template is designed
-for 2nd class plugins so not everything may apply. The template may be
-good to follow if you want to keep your plugin of similar quality to
-plugins developed by ApeWorX. See [the Solidity
-plugin](https://github.com/apeworx/ape-solidity) as an example of a
-compiler implementations.
-
-## Plugin architecture
-
-In order to create a plugin which will work with ape, you will need to
-
-* Define a class that subclasses the abstract methods within the `ape` api. 
-* Implement all the methods in order for it to work.
-
-### Types of plugins
-
-* Core plugins - These are plugins that are bundled with ape core. They are
-  built in, don\'t have a version, and can\'t be uninstalled. 
-* ApeWorx Trusted plugins - These plugins are maintained by ApeWorX. They are trusted. 
-  Users and developers can pin different versions but should be aware
-  of api changes when doing so.
-* 3rd party plugins - These are plugins developed outside the ApeWorX organization.
-  These should be installed at your own risk. These can also be pinned
-  like the ApeWorx Trusted plugins.
-
-### Plugin Registration process flow
-
-Ape uses `pluggy` for plugin management. The `@plugins.register`
-decorator hooks into ape core. The plugin process looks for all local
-installed site packages that start with `ape_`. The plugin process will
-loop through these potential ape plugins and see which ones have created
-a plugin type registration. If the plugin type registration is found,
-then `ape` knows that this package is a plugin and attempts to process
-it according to registration interface. Then we have a set of registered
-plugins that the registration process defines it needs. The `@hookspec`
-decorator describes how the plugin works. Find out more about
-`@hookspec` in the [Pluggy documentation](https://pluggy.readthedocs.io/en/stable/index.html#specifications).
-
-### CLI Registration
-
-CLI registration uses `entrypoints` which is a built-in python registry
-of items declared in `setup.py`. Also note that typically, `_cli.py` is
-used instead of `__init__.py` for the location of the Click CLI group,
-because it is logically separate from the Python module loading process.
-If you try to define them together and use ape as a library as well,
-there is a race condition in the loading process that will prevent the
-cli plugin from working.
-
-### Compilation process flow
-
-The project manager object is a representation of your current project,
-which should contain all the files the user\'s project will use,
-including `contracts/` folder (where contract source code is stored).
-The `contracts/` folder is where the compiler looks for contracts to
-compile. File extensions found within the `contracts/` directory
-determine which compiler plugin ape uses. The pragma spec of the
-compilable files within the folder is checked and then used to decide if
-a new compiler needs to be downloaded or if the version matches one of
-the currently installed compiler versions. The contracts are then
-grouped by compiler type and version and fed into the corresponding
-compiler to compile them. These are then output as a JSON file to the
-`.build` directory. They can then be deployed on the chain from the
-console or a script.
-
-### Compiler manager
-
-The compiler manager contains all the registered compilers. Compiler
-plugins must subclass the
-[CompilerAPI](autoapi/ape/api/compiler/index#ape.api.compiler.CompilerAPI)
-object and implement all `abstractmethod`. Implement
-[get\_versions](autoapi/ape/api/compiler/index#ape.api.compiler.CompilerAPI.get_versions)
-in compile. `get_versions` gets a set of all the files and tell it all
-the versions that are needed. It needs to get that information to create
-the manifest, so it can record the compilers which are required. From the
-contract types you can then initialize or deploy a contract using the
-contract types. data structure source is how to get the source file from
-the manifest This method should always return the same value and
-doesn\'t cache. Compiler Manager uses the compiler api and has a list of
-all the compiler api subclasses. The compiler manager has the set of all
-the registered compiler plugins. Those compiler plugins subclass the
-compiler api, and so that\'s how it can call out to the plugins in order
-to compile files which are detected inside the contracts folder.
-
-CompilerAPI plugins
-
-### ContractType type
-
-The compilation produces the `.build` The manifest is a file that
-describes the package. It describes everything that is within the
-package. The package manifest contains links to source code on IPFS, a
-hierarchy of which compilers and which versions of those compilers are
-used to compile files, contract types which come from the compiled files
-that you might want to use in the package.
-[ContractType](autoapi/ape/types/contract/index.html#ape.types.contract.ContractType)
-
-### Account registration process flow
-
-accounts manager AccountAPI/AccountContainerAPI plugins Signing messages
-and transactions via AccountAPI
-
-### Transactional process flow
-
-networks manager EcosystemAPI plugins NetworkAPI plugins ProviderAPI
-plugins ExplorerAPI plugins ContractInstance type and encoding via
-EcosystemAPI
-
-### Argument conversion process flow
-
-CLI arguments are decoded and passed in to the application with `click`.
-
-## Writing CLI plugins
-
-CLI plugins will use the plugin registration process defined above. The
-CLI plugins should use the `click` library in order to be able to supply
-arguments from the CLI.
-
-## Logging
-
-Use Ape's logger in your plugins or scripts by importing it from the `ape.logging` module or 
-by using it off the CLI context (from using the `@ape_cli_context` decorator).
-  
-* **ape_cli_context:**
-  
-Use it from the @ape_cli_context decorator:
-```bash
-from ape.logging import logger
-
-logger.info("This is a log message")
-
-@ape_cli_context()
-def my_command(cli_ctx)
-  cli_ctx.logger.info("my log message")
-=======
 # Developing Plugins
 
 Your plugin project can be any type of python project, so long as its package name starts with `ape_` (such as 
@@ -286,5 +147,4 @@
   ...
   my-plugin  Utilities for my plugin
   ...
->>>>>>> 38794c46
 ```